--- conflicted
+++ resolved
@@ -327,11 +327,7 @@
     // GLP Rate Oracle
     const glpConfig = deployConfig.glpConfig;
 
-<<<<<<< HEAD
-    const existingReawrdRouter = glpConfig?.rewardRouter;
-=======
     const existingRewardRouter = glpConfig?.rewardRouter;
->>>>>>> 52bf20b1
     const existingRewardRouterDeploymentBlock =
       glpConfig?.rewardRouterDeploymentBlock;
     const rewardToken = glpConfig?.rewardToken;
@@ -360,11 +356,7 @@
 
       await deployAndConfigureWithGenerator({
         hre,
-<<<<<<< HEAD
-        initialArgs: [existingReawrdRouter, rewardToken],
-=======
         initialArgs: [existingRewardRouter, rewardToken],
->>>>>>> 52bf20b1
         rateOracleConfig: {
           name: null,
           rateOracleBufferSize: glpConfig.defaults.rateOracleBufferSize,
