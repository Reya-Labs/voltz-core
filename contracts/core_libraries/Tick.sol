// SPDX-License-Identifier: MIT

pragma solidity ^0.8.0;
import "../utils/LiquidityMath.sol";
import "@openzeppelin/contracts/utils/math/SafeCast.sol";
import "../utils/TickMath.sol";
import "../utils/Printer.sol";

/// @title Tick
/// @notice Contains functions for managing tick processes and relevant calculations
library Tick {
    using SafeCast for int256;
    using SafeCast for uint256;

    int24 public constant MAXIMUM_TICK_SPACING = 16384;

    // info stored for each initialized individual tick
    struct Info {
        /// @dev the total position liquidity that references this tick (either as tick lower or tick upper)
        uint128 liquidityGross;
        /// @dev amount of net liquidity added (subtracted) when tick is crossed from left to right (right to left),
        int128 liquidityNet;
        /// @dev fee growth per unit of liquidity on the _other_ side of this tick (relative to the current tick)
        /// @dev only has relative meaning, not absolute — the value depends on when the tick is initialized
        int256 fixedTokenGrowthOutsideX128;
        int256 variableTokenGrowthOutsideX128;
        uint256 feeGrowthOutsideX128;
        /// @dev true iff the tick is initialized, i.e. the value is exactly equivalent to the expression liquidityGross != 0
        /// @dev these 8 bits are set to prevent fresh sstores when crossing newly initialized ticks
        bool initialized;
    }

    /// @notice Derives max liquidity per tick from given tick spacing
    /// @dev Executed within the pool constructor
    /// @param tickSpacing The amount of required tick separation, realized in multiples of `tickSpacing`
    ///     e.g., a tickSpacing of 3 requires ticks to be initialized every 3rd tick i.e., ..., -6, -3, 0, 3, 6, ...
    /// @return The max liquidity per tick
    function tickSpacingToMaxLiquidityPerTick(int24 tickSpacing)
        internal
        pure
        returns (uint128)
    {
        int24 minTick = TickMath.MIN_TICK - (TickMath.MIN_TICK % tickSpacing);
        int24 maxTick = -minTick;
        uint24 numTicks = uint24((maxTick - minTick) / tickSpacing) + 1;
        return type(uint128).max / numTicks;
    }

    /// @dev Common checks for valid tick inputs.
    function checkTicks(int24 tickLower, int24 tickUpper) internal pure {
        require(tickLower < tickUpper, "TLU");
        require(tickLower >= TickMath.MIN_TICK, "TLM");
        require(tickUpper <= TickMath.MAX_TICK, "TUM");
    }

    struct FeeGrowthInsideParams {
        int24 tickLower;
        int24 tickUpper;
        int24 tickCurrent;
        uint256 feeGrowthGlobalX128;
    }

<<<<<<< HEAD
=======
    function _getGrowthInside(
        int24 _tickLower,
        int24 _tickUpper,
        int24 _tickCurrent,
        int256 _growthGlobalX128,
        int256 _lowerGrowthOutsideX128,
        int256 _upperGrowthOutsideX128
    ) private pure returns (int256) {
        // calculate the growth below
        int256 _growthBelowX128;

        if (_tickCurrent >= _tickLower) {
            _growthBelowX128 = _lowerGrowthOutsideX128;
        } else {
            _growthBelowX128 = _growthGlobalX128 - _lowerGrowthOutsideX128;
        }

        // calculate the growth above
        int256 _growthAboveX128;

        if (_tickCurrent < _tickUpper) {
            _growthAboveX128 = _upperGrowthOutsideX128;
        } else {
            _growthAboveX128 = _growthGlobalX128 - _upperGrowthOutsideX128;
        }

        int256 _growthInsideX128;

        _growthInsideX128 =
            _growthGlobalX128 -
            (_growthBelowX128 + _growthAboveX128);

        return _growthInsideX128;
    }

>>>>>>> a3fb2cde
    function getFeeGrowthInside(
        mapping(int24 => Tick.Info) storage self,
        FeeGrowthInsideParams memory params
    ) internal view returns (uint256 feeGrowthInsideX128) {
        unchecked {
            Info storage lower = self[params.tickLower];
            Info storage upper = self[params.tickUpper];

            feeGrowthInsideX128 = _getGrowthInside(
                params.tickLower,
                params.tickUpper,
                params.tickCurrent,
                params.feeGrowthGlobalX128.toInt256(),
                lower.feeGrowthOutsideX128.toInt256(),
                upper.feeGrowthOutsideX128.toInt256()
            ).toUint256();
        }
    }

    struct VariableTokenGrowthInsideParams {
        int24 tickLower;
        int24 tickUpper;
        int24 tickCurrent;
        int256 variableTokenGrowthGlobalX128;
    }

    function getVariableTokenGrowthInside(
        mapping(int24 => Tick.Info) storage self,
        VariableTokenGrowthInsideParams memory params
    ) internal view returns (int256 variableTokenGrowthInsideX128) {
        Info storage lower = self[params.tickLower];
        Info storage upper = self[params.tickUpper];

        variableTokenGrowthInsideX128 = _getGrowthInside(
            params.tickLower,
            params.tickUpper,
            params.tickCurrent,
            params.variableTokenGrowthGlobalX128,
            lower.variableTokenGrowthOutsideX128,
            upper.variableTokenGrowthOutsideX128
        );
    }

    struct FixedTokenGrowthInsideParams {
        int24 tickLower;
        int24 tickUpper;
        int24 tickCurrent;
        int256 fixedTokenGrowthGlobalX128;
    }

    function getFixedTokenGrowthInside(
        mapping(int24 => Tick.Info) storage self,
        FixedTokenGrowthInsideParams memory params
    ) internal view returns (int256 fixedTokenGrowthInsideX128) {
        Info storage lower = self[params.tickLower];
        Info storage upper = self[params.tickUpper];

        // do we need an unchecked block in here (given we are dealing with an int256)?
        fixedTokenGrowthInsideX128 = _getGrowthInside(
            params.tickLower,
            params.tickUpper,
            params.tickCurrent,
            params.fixedTokenGrowthGlobalX128,
            lower.fixedTokenGrowthOutsideX128,
            upper.fixedTokenGrowthOutsideX128
        );
    }

    /// @notice Updates a tick and returns true if the tick was flipped from initialized to uninitialized, or vice versa
    /// @param self The mapping containing all tick information for initialized ticks
    /// @param tick The tick that will be updated
    /// @param tickCurrent The current tick
    /// @param liquidityDelta A new amount of liquidity to be added (subtracted) when tick is crossed from left to right (right to left)
    /// @param upper true for updating a position's upper tick, or false for updating a position's lower tick
    /// @param maxLiquidity The maximum liquidity allocation for a single tick
    /// @return flipped Whether the tick was flipped from initialized to uninitialized, or vice versa
    function update(
        mapping(int24 => Tick.Info) storage self,
        int24 tick,
        int24 tickCurrent,
        int128 liquidityDelta,
        int256 fixedTokenGrowthGlobalX128,
        int256 variableTokenGrowthGlobalX128,
        uint256 feeGrowthGlobalX128,
        bool upper,
        uint128 maxLiquidity
    ) internal returns (bool flipped) {
        Tick.Info storage info = self[tick];

        uint128 liquidityGrossBefore = info.liquidityGross;
        require(
            int128(info.liquidityGross) + liquidityDelta >= 0,
            "not enough liquidity to burn"
        );
        uint128 liquidityGrossAfter = LiquidityMath.addDelta(
            liquidityGrossBefore,
            liquidityDelta
        );

        require(liquidityGrossAfter <= maxLiquidity, "LO");

        flipped = (liquidityGrossAfter == 0) != (liquidityGrossBefore == 0);

        if (liquidityGrossBefore == 0) {
            // by convention, we assume that all growth before a tick was initialized happened _below_ the tick
            if (tick <= tickCurrent) {
                info.feeGrowthOutsideX128 = feeGrowthGlobalX128;

                info.fixedTokenGrowthOutsideX128 = fixedTokenGrowthGlobalX128;

                info
                    .variableTokenGrowthOutsideX128 = variableTokenGrowthGlobalX128;
            }

            info.initialized = true;
        }

        /// check shouldn't we unintialize the tick if liquidityGrossAfter = 0?

        info.liquidityGross = liquidityGrossAfter;

        /// add comments
        // when the lower (upper) tick is crossed left to right (right to left), liquidity must be added (removed)
        info.liquidityNet = upper
            ? info.liquidityNet - liquidityDelta
            : info.liquidityNet + liquidityDelta;
    }

    /// @notice Clears tick data
    /// @param self The mapping containing all initialized tick information for initialized ticks
    /// @param tick The tick that will be cleared
    function clear(mapping(int24 => Tick.Info) storage self, int24 tick)
        internal
    {
        delete self[tick];
    }

    /// @notice Transitions to next tick as needed by price movement
    /// @param self The mapping containing all tick information for initialized ticks
    /// @param tick The destination tick of the transition
    /// @return liquidityNet The amount of liquidity added (subtracted) when tick is crossed from left to right (right to left)
    function cross(
        mapping(int24 => Tick.Info) storage self,
        int24 tick,
        int256 fixedTokenGrowthGlobalX128,
        int256 variableTokenGrowthGlobalX128,
        uint256 feeGrowthGlobalX128
    ) internal returns (int128 liquidityNet) {
        Tick.Info storage info = self[tick];

        info.feeGrowthOutsideX128 =
            feeGrowthGlobalX128 -
            info.feeGrowthOutsideX128;

        info.fixedTokenGrowthOutsideX128 =
            fixedTokenGrowthGlobalX128 -
            info.fixedTokenGrowthOutsideX128;

        info.variableTokenGrowthOutsideX128 =
            variableTokenGrowthGlobalX128 -
            info.variableTokenGrowthOutsideX128;

        liquidityNet = info.liquidityNet;
    }
}<|MERGE_RESOLUTION|>--- conflicted
+++ resolved
@@ -60,8 +60,6 @@
         uint256 feeGrowthGlobalX128;
     }
 
-<<<<<<< HEAD
-=======
     function _getGrowthInside(
         int24 _tickLower,
         int24 _tickUpper,
@@ -97,7 +95,6 @@
         return _growthInsideX128;
     }
 
->>>>>>> a3fb2cde
     function getFeeGrowthInside(
         mapping(int24 => Tick.Info) storage self,
         FeeGrowthInsideParams memory params
