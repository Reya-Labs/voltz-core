--- conflicted
+++ resolved
@@ -368,23 +368,6 @@
             )
         );
 
-<<<<<<< HEAD
-        // Printer.printInt256("exp1Wad", exp1Wad);
-        // Printer.printInt256("exp2Wad", exp2Wad);
-        // Printer.printEmptyLine();
-
-        // Printer.printBool(
-        //     "is variable balance positive?",
-        //     variableTokenBalanceWad > 0
-        // );
-        // Printer.printBool(
-        //     "is fixed balance positive?",
-        //     fixedTokenBalanceWad > 0
-        // );
-        // Printer.printEmptyLine();
-
-=======
->>>>>>> 255f726e
         int256 maxCashflowDeltaToCoverPostMaturity = exp1Wad + exp2Wad;
 
         /// @audit rethink if minimum margin requirement is necessary given we have flexibility with MC parameters
