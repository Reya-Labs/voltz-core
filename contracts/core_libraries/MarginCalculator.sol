// SPDX-License-Identifier: MIT

pragma solidity ^0.8.0;

import "prb-math/contracts/PRBMathUD60x18.sol";
import "prb-math/contracts/PRBMathSD59x18.sol";
import "../utils/TickMath.sol";
import "../utils/SqrtPriceMath.sol";
import "./FixedAndVariableMath.sol";
import "./Position.sol";
import "./Tick.sol";
import "../interfaces/IFactory.sol";
import "../interfaces/IMarginEngine.sol";
<<<<<<< HEAD

// import "../utils/Printer.sol";
=======
import "../utils/Printer.sol";
import "../utils/FullMath.sol";
import "../utils/FixedPoint96.sol";
>>>>>>> d9243f9c

/// @title Margin Calculator
/// @notice Margin Calculator Performs the calculations necessary to establish Margin Requirements on Voltz Protocol
library MarginCalculator {
    // structs

    struct ApyBoundVars {
        /// @dev In the litepaper the timeFactor is exp(-beta*(t-s)/t_max) where t is the maturity timestamp, s is the current timestamp and beta is a diffusion process parameter set via calibration, t_max is the max possible duration of an IRS AMM
        int256 timeFactorWad;
        /// @dev 1 - timeFactor
        int256 oneMinusTimeFactorWad;
        /// @dev k = (4 * alpha/sigmaSquared)
        int256 kWad;
        /// @dev zeta = (sigmaSquared*(1-timeFactor))/ 4 * beta
        int256 zetaWad;
        /// @dev lambdaNum = 4 * beta * timeFactor * historicalApy
        int256 lambdaNumWad;
        /// @dev lambdaDen = sigmaSquared * (1 - timeFactor)
        int256 lambdaDenWad;
        /// @dev lambda = lambdaNum / lambdaDen
        int256 lambdaWad;
        /// @dev critical value multiplier = 2(k+2lambda)
        int256 criticalValueMultiplierWad;
        /// @dev critical value = sqrt(2(k+2*lambda))*xiUpper (for upper bound calculation), critical value = sqrt(2(k+2*lambda))*xiLower (for lower bound calculation)
        int256 criticalValueWad;
    }

    struct TraderMarginRequirementParams {
        /// @dev current fixedToken balance of a given trader
        int256 fixedTokenBalance;
        /// @dev current variableToken balance of a given trader
        int256 variableTokenBalance;
        /// @dev timestamp of the IRS AMM initiation (18 decimals)
        uint256 termStartTimestampWad;
        /// @dev timestamp of the IRS AMM maturity (18 decimals)
        uint256 termEndTimestampWad;
        /// @dev isLM = true => Liquidation Margin is calculated, isLM = false => Initial Margin is calculated
        bool isLM;
        /// @dev Historical Average APY of the underlying pool (e.g. Aave v2 USDC Lending Pool), 18 decimals
        uint256 historicalApyWad;
        /// @dev
        uint160 sqrtPriceX96;
        /// @dev Variable Factor is the variable rate from the IRS AMM initiation until the current block timestamp
        uint256 variableFactorWad;
    }

    struct PositionMarginRequirementParams {
        /// @dev Position owner
        address owner;
        /// @dev The lower tick of the position
        int24 tickLower;
        /// @dev The upper tick of the position
        int24 tickUpper;
        /// @dev isLM = true => Liquidation Margin is calculated, isLM = false => Initial Margin is calculated
        bool isLM;
        /// @dev Current tick in the Virtual Automated Market Maker
        int24 currentTick;
        /// @dev Timestamp of the IRS AMM initiation (18 decimals)
        uint256 termStartTimestampWad;
        /// @dev Timestamp of the IRS AMM maturity (18 decimals)
        uint256 termEndTimestampWad;
        /// @dev Amount of active liquidity of a position
        uint128 liquidity;
        /// @dev Curren Fixed Token Balance of a position
        /// @dev In order for this value to be up to date, the Position needs to first check what the fixedTokenGrowthInside is within their tick range and then calculate accrued fixed token delta since the last check
        int256 fixedTokenBalance;
        /// @dev Curren Variabe Token Balance of a position
        /// @dev In order for this value to be up to date, the Position needs to first check what the variableTokenGrowthInside is within their tick range and then calculate accrued variable token delta since the last check
        int256 variableTokenBalance;
        /// @dev Variable Factor is the variable rate from the IRS AMM initiation until the current block timestamp
        uint256 variableFactorWad;
        /// @dev Historical Average APY of the underlying pool (e.g. Aave v2 USDC Lending Pool), 18 decimals
        uint256 historicalApyWad;
        /// @dev
        uint160 sqrtPriceX96;
    }

    struct MinimumMarginRequirementLocalVars {
        /// @dev Minimum possible absolute APY delta between the underlying pool and the fixed rate of a given IRS contract, used as a safety measure (18 decimals)
        /// @dev minDelta is different depending on whether we are calculating a Liquidation or an Initial Margin Requirement
        uint256 minDeltaWad;
        /// @dev notional is the absolute value of the variable token balance (18 decimals)
        uint256 notionalWad;
        /// @dev timeInSeconds = termEndTimestamp - termStartTimestamp of the IRS AMM (18 decimals)
        uint256 timeInSecondsWad;
        /// @dev timeInYears = timeInSeconds / SECONDS_IN_YEAR (where SECONDS_IN_YEAR=31536000) (18 decimals)
        uint256 timeInYearsWad;
        /// @dev Only relevant for Variable Takers, since the worst case scenario for them if the variable rates are at the zero lower bound, assuming the APY in the underlying yield-bearing pool can never be negative
        /// @dev zeroLowerBoundMargin = abs(fixedTokenBalance) * timeInYears * 1%
        uint256 zeroLowerBoundMarginWad;
    }

    /// suggestions: do the below conversions using PRBMath
    int256 public constant ONE_WEI = 10**18;

    /// @dev Seconds in a year
    int256 public constant SECONDS_IN_YEAR = 31536000 * ONE_WEI;

    /// @dev In the litepaper the timeFactor is exp(-beta*(t-s)/t_max) where t is the maturity timestamp, and t_max is the max number of seconds for the IRS AMM duration, s is the current timestamp and beta is a diffusion process parameter set via calibration
    function computeTimeFactor(
        uint256 termEndTimestampWad,
        uint256 currentTimestampWad,
        IMarginEngine.MarginCalculatorParameters
            memory _marginCalculatorParameters
    ) internal view returns (int256 timeFactorWad) {
        require(termEndTimestampWad > 0, "termEndTimestamp must be > 0");
        require(
            currentTimestampWad <= termEndTimestampWad,
            "endTime must be > currentTime"
        );
        require(_marginCalculatorParameters.betaWad != 0, "parameters not set");

        int256 betaWad = _marginCalculatorParameters.betaWad;
        int256 tMaxWad = _marginCalculatorParameters.tMaxWad;

        int256 scaledTimeWad = PRBMathSD59x18.div(
            (int256(termEndTimestampWad) - int256(currentTimestampWad)),
            tMaxWad
        );

        int256 expInputWad = PRBMathSD59x18.mul((-betaWad), scaledTimeWad);

        timeFactorWad = PRBMathSD59x18.exp(expInputWad);
    }

    /// @notice Calculates an APY Upper or Lower Bound of a given underlying pool (e.g. Aave v2 USDC Lending Pool)
    /// @param termEndTimestampWad termEndTimestampScaled
    /// @param currentTimestampWad currentTimestampScaled
    /// @param historicalApyWad Geometric Mean Time Weighted Average APY (TWAPPY) of the underlying pool (e.g. Aave v2 USDC Lending Pool)
    /// @param isUpper isUpper = true ==> calculating the APY Upper Bound, otherwise APY Lower Bound
    /// @return apyBoundWad APY Upper or Lower Bound of a given underlying pool (e.g. Aave v2 USDC Lending Pool)
    function computeApyBound(
        uint256 termEndTimestampWad,
        uint256 currentTimestampWad,
        uint256 historicalApyWad,
        bool isUpper,
        IMarginEngine.MarginCalculatorParameters
            memory _marginCalculatorParameters
    ) internal view returns (uint256 apyBoundWad) {
        ApyBoundVars memory apyBoundVars;

        int256 beta4Wad = PRBMathSD59x18.mul(
            _marginCalculatorParameters.betaWad,
            PRBMathSD59x18.fromInt(4)
        );

        int256 alpha4Wad = PRBMathSD59x18.mul(
            _marginCalculatorParameters.alphaWad,
            PRBMathSD59x18.fromInt(4)
        );

        apyBoundVars.timeFactorWad = computeTimeFactor(
            termEndTimestampWad,
            currentTimestampWad,
            _marginCalculatorParameters
        );

        apyBoundVars.oneMinusTimeFactorWad =
            PRBMathSD59x18.fromInt(1) -
            apyBoundVars.timeFactorWad;

        apyBoundVars.kWad = PRBMathSD59x18.div(
            alpha4Wad,
            _marginCalculatorParameters.sigmaSquaredWad
        );

        apyBoundVars.zetaWad = PRBMathSD59x18.div(
            PRBMathSD59x18.mul(
                _marginCalculatorParameters.sigmaSquaredWad,
                apyBoundVars.oneMinusTimeFactorWad
            ),
            beta4Wad
        );

        apyBoundVars.lambdaNumWad = PRBMathSD59x18.mul(
            PRBMathSD59x18.mul(beta4Wad, apyBoundVars.timeFactorWad),
            int256(historicalApyWad)
        );

        apyBoundVars.lambdaDenWad = PRBMathSD59x18.mul(
            _marginCalculatorParameters.sigmaSquaredWad,
            apyBoundVars.oneMinusTimeFactorWad
        );

        apyBoundVars.lambdaWad = PRBMathSD59x18.div(
            apyBoundVars.lambdaNumWad,
            apyBoundVars.lambdaDenWad
        );

        apyBoundVars.criticalValueMultiplierWad = PRBMathSD59x18.mul(
            (PRBMathSD59x18.mul(
                PRBMathSD59x18.fromInt(2),
                apyBoundVars.lambdaWad
            ) + apyBoundVars.kWad),
            (PRBMathSD59x18.fromInt(2))
        );

        if (isUpper) {
            apyBoundVars.criticalValueWad = PRBMathSD59x18.mul(
                _marginCalculatorParameters.xiUpperWad,
                PRBMathSD59x18.sqrt(apyBoundVars.criticalValueMultiplierWad)
            );
        } else {
            apyBoundVars.criticalValueWad = PRBMathSD59x18.mul(
                _marginCalculatorParameters.xiLowerWad,
                PRBMathSD59x18.sqrt(apyBoundVars.criticalValueMultiplierWad)
            );
        }

        int256 apyBoundIntWad = (isUpper)
            ? PRBMathSD59x18.mul(
                apyBoundVars.zetaWad,
                (apyBoundVars.kWad +
                    apyBoundVars.lambdaWad +
                    apyBoundVars.criticalValueWad)
            )
            : PRBMathSD59x18.mul(
                apyBoundVars.zetaWad,
                (apyBoundVars.kWad +
                    apyBoundVars.lambdaWad -
                    apyBoundVars.criticalValueWad)
            );

        if (apyBoundIntWad < 0) {
            apyBoundWad = 0;
        } else {
            apyBoundWad = uint256(apyBoundIntWad);
        }
    }

    /// @notice Calculates the Worst Case Variable Factor At Maturity
    /// @param timeInSecondsFromStartToMaturityWad Duration of a given IRS AMM (18 decimals)
    /// @param termEndTimestampWad termEndTimestampWad
    /// @param currentTimestampWad currentTimestampWad
    /// @param isFT isFT => we are dealing with a Fixed Taker (short) IRS position, otherwise it is a Variable Taker (long) IRS position
    /// @param isLM isLM => we are computing a Liquidation Margin otherwise computing an Initial Margin
    /// @param historicalApyWad Historical Average APY of the underlying pool (e.g. Aave v2 USDC Lending Pool)
    /// @return variableFactorWad The Worst Case Variable Factor At Maturity = APY Bound * accrualFactor(timeInYearsFromStartUntilMaturity) where APY Bound = APY Upper Bound for Fixed Takers and APY Lower Bound for Variable Takers (18 decimals)
    function worstCaseVariableFactorAtMaturity(
        uint256 timeInSecondsFromStartToMaturityWad,
        uint256 termEndTimestampWad,
        uint256 currentTimestampWad,
        bool isFT,
        bool isLM,
        uint256 historicalApyWad,
        IMarginEngine.MarginCalculatorParameters
            memory _marginCalculatorParameters
    ) internal view returns (uint256 variableFactorWad) {
        uint256 timeInYearsFromStartUntilMaturityWad = FixedAndVariableMath
            .accrualFact(timeInSecondsFromStartToMaturityWad);

        if (isFT) {
            if (isLM) {
                variableFactorWad = PRBMathUD60x18.mul(
                    computeApyBound(
                        termEndTimestampWad,
                        currentTimestampWad,
                        historicalApyWad,
                        true,
                        _marginCalculatorParameters
                    ),
                    timeInYearsFromStartUntilMaturityWad
                );
            } else {
                variableFactorWad = PRBMathUD60x18.mul(
                    PRBMathUD60x18.mul(
                        computeApyBound(
                            termEndTimestampWad,
                            currentTimestampWad,
                            historicalApyWad,
                            true,
                            _marginCalculatorParameters
                        ),
                        _marginCalculatorParameters.apyUpperMultiplierWad
                    ),
                    timeInYearsFromStartUntilMaturityWad
                );
            }
        } else {
            if (isLM) {
                variableFactorWad = PRBMathUD60x18.mul(
                    computeApyBound(
                        termEndTimestampWad,
                        currentTimestampWad,
                        historicalApyWad,
                        false,
                        _marginCalculatorParameters
                    ),
                    timeInYearsFromStartUntilMaturityWad
                );
            } else {
                variableFactorWad = PRBMathUD60x18.mul(
                    PRBMathUD60x18.mul(
                        computeApyBound(
                            termEndTimestampWad,
                            currentTimestampWad,
                            historicalApyWad,
                            false,
                            _marginCalculatorParameters
                        ),
                        _marginCalculatorParameters.apyLowerMultiplierWad
                    ),
                    timeInYearsFromStartUntilMaturityWad
                );
            }
        }
    }

    struct SimulatedUnwindLocalVars {
        uint256 sqrtRatioCurrWad;
        uint256 fixedRateStartWad;
        uint256 upperDWad;
        uint256 scaledTimeWad;
        int256 expInputWad;
        int256 oneMinusTimeFactorWad;
        uint256 dWad;
        uint256 fixedRateCFWad;
        uint256 fixedTokenDeltaUnbalancedWad;
    }

    // simulation of a swap without the need to involve the swap function
    function getAbsoluteFixedTokenDeltaUnbalancedSimulatedUnwind(
        uint256 variableTokenDeltaAbsolute,
        uint160 sqrtRatioCurrX96,
        uint256 startingFixedRateMultiplierWad,
        uint256 fixedRateDeviationMinWad,
        uint256 termEndTimestampWad,
        uint256 currentTimestampWad,
        uint256 tMaxWad,
        uint256 gammaWad,
        bool isFTUnwind
    ) internal view returns (uint256 fixedTokenDeltaUnbalanced) {
        SimulatedUnwindLocalVars memory simulatedUnwindLocalVars;

        // todo: require checks

        // calculate f_start
        simulatedUnwindLocalVars.sqrtRatioCurrWad = FullMath.mulDiv(
            PRBMathUD60x18.fromUint(1),
            sqrtRatioCurrX96,
            FixedPoint96.Q96
        );

        simulatedUnwindLocalVars.fixedRateStartWad = PRBMathUD60x18.div(
            PRBMathUD60x18.fromUint(1),
            PRBMathUD60x18.mul(
                simulatedUnwindLocalVars.sqrtRatioCurrWad,
                simulatedUnwindLocalVars.sqrtRatioCurrWad
            )
        );

        // calculate D

        simulatedUnwindLocalVars.upperDWad = PRBMathUD60x18.mul(
            simulatedUnwindLocalVars.fixedRateStartWad,
            startingFixedRateMultiplierWad
        );

        if (simulatedUnwindLocalVars.upperDWad < fixedRateDeviationMinWad) {
            simulatedUnwindLocalVars.upperDWad = fixedRateDeviationMinWad;
        }

        // calculate d

        simulatedUnwindLocalVars.scaledTimeWad = PRBMathUD60x18.div(
            (termEndTimestampWad - currentTimestampWad),
            tMaxWad
        );

        simulatedUnwindLocalVars.expInputWad = PRBMathSD59x18.mul(
            (-int256(gammaWad)),
            int256(simulatedUnwindLocalVars.scaledTimeWad)
        );

        simulatedUnwindLocalVars.oneMinusTimeFactorWad =
            PRBMathSD59x18.fromInt(1) -
            PRBMathSD59x18.exp(simulatedUnwindLocalVars.expInputWad);

        simulatedUnwindLocalVars.dWad = PRBMathUD60x18.mul(
            simulatedUnwindLocalVars.upperDWad,
            uint256(simulatedUnwindLocalVars.oneMinusTimeFactorWad)
        );

        // calculate cfFixedRate

        console.log(
            "fixedRateStartWad",
            simulatedUnwindLocalVars.fixedRateStartWad
        );
        console.log("d", simulatedUnwindLocalVars.dWad);
        console.log("D", simulatedUnwindLocalVars.upperDWad);

        simulatedUnwindLocalVars.fixedRateCFWad;

        if (isFTUnwind) {
            if (
                simulatedUnwindLocalVars.fixedRateStartWad >
                simulatedUnwindLocalVars.dWad
            ) {
                simulatedUnwindLocalVars.fixedRateCFWad =
                    simulatedUnwindLocalVars.fixedRateStartWad -
                    simulatedUnwindLocalVars.dWad;
            } else {
                simulatedUnwindLocalVars.fixedRateCFWad = 0;
            }
        } else {
            simulatedUnwindLocalVars.fixedRateCFWad =
                simulatedUnwindLocalVars.fixedRateStartWad +
                simulatedUnwindLocalVars.dWad;
        }

        // calculate fixedTokenDeltaUnbalancedWad
        console.log("fixedRateCFWad", simulatedUnwindLocalVars.fixedRateCFWad);

        simulatedUnwindLocalVars.fixedTokenDeltaUnbalancedWad = PRBMathUD60x18
            .mul(
                PRBMathUD60x18.fromUint(variableTokenDeltaAbsolute),
                simulatedUnwindLocalVars.fixedRateCFWad
            );

        // calculate fixedTokenDeltaUnbalanced

        fixedTokenDeltaUnbalanced = PRBMathUD60x18.toUint(
            simulatedUnwindLocalVars.fixedTokenDeltaUnbalancedWad
        );
    }

    function getMinimumMarginRequirement(
        TraderMarginRequirementParams memory params,
        IMarginEngine.MarginCalculatorParameters
            memory _marginCalculatorParameters
    ) internal view returns (uint256 margin) {
        if (params.variableTokenBalance == 0) {
            // if the variable token balance is zero there is no need for a minimum liquidator incentive since a liquidtion is not expected
            return 0;
        }

        int256 fixedTokenDeltaUnbalanced;
        uint256 devMulWad;
        uint256 fixedRateDeviationMinWad;

        if (params.variableTokenBalance > 0) {
            if (params.fixedTokenBalance > 0) {
                // if both are positive, no need to have a margin requirement
                return 0;
            }

            if (params.isLM) {
                devMulWad = _marginCalculatorParameters.devMulLeftUnwindLMWad;
                fixedRateDeviationMinWad = _marginCalculatorParameters
                    .fixedRateDeviationMinLeftUnwindLMWad;
            } else {
                devMulWad = _marginCalculatorParameters.devMulLeftUnwindIMWad;
                fixedRateDeviationMinWad = _marginCalculatorParameters
                    .fixedRateDeviationMinLeftUnwindIMWad;
            }

            // simulate an adversarial unwind (cumulative position is a VT --> simulate FT unwind --> movement to the left along the VAMM)
            fixedTokenDeltaUnbalanced = int256(
                getAbsoluteFixedTokenDeltaUnbalancedSimulatedUnwind(
                    uint256(params.variableTokenBalance),
                    params.sqrtPriceX96,
                    devMulWad,
                    fixedRateDeviationMinWad,
                    params.termEndTimestampWad,
                    Time.blockTimestampScaled(),
                    uint256(_marginCalculatorParameters.tMaxWad),
                    _marginCalculatorParameters.gammaWad,
                    true
                )
            );
        } else {
            if (params.isLM) {
                devMulWad = _marginCalculatorParameters.devMulRightUnwindLMWad;
                fixedRateDeviationMinWad = _marginCalculatorParameters
                    .fixedRateDeviationMinRightUnwindLMWad;
            } else {
                devMulWad = _marginCalculatorParameters.devMulRightUnwindIMWad;
                fixedRateDeviationMinWad = _marginCalculatorParameters
                    .fixedRateDeviationMinRightUnwindIMWad;
            }

            // simulate an adversarial unwind (cumulative position is an FT --> simulate a VT unwind --> movement to the right along the VAMM)
            fixedTokenDeltaUnbalanced = -int256(
                getAbsoluteFixedTokenDeltaUnbalancedSimulatedUnwind(
                    uint256(-params.variableTokenBalance),
                    params.sqrtPriceX96,
                    devMulWad,
                    fixedRateDeviationMinWad,
                    params.termEndTimestampWad,
                    Time.blockTimestampScaled(),
                    uint256(_marginCalculatorParameters.tMaxWad),
                    _marginCalculatorParameters.gammaWad,
                    false
                )
            );
        }

        Printer.printInt256(
            "fixedTokenDeltaUnbalanced",
            fixedTokenDeltaUnbalanced
        );

        int256 variableTokenDelta = -params.variableTokenBalance;

        int256 fixedTokenDelta = FixedAndVariableMath.getFixedTokenBalance(
            fixedTokenDeltaUnbalanced,
            variableTokenDelta,
            params.variableFactorWad,
            params.termStartTimestampWad,
            params.termEndTimestampWad
        );

        Printer.printInt256("fixedTokenDelta", fixedTokenDelta);

        int256 updatedVariableTokenBalance = params.variableTokenBalance +
            variableTokenDelta; // should be zero
        int256 updatedFixedTokenBalance = params.fixedTokenBalance +
            fixedTokenDelta;

        Printer.printInt256(
            "updatedFixedTokenBalance",
            updatedFixedTokenBalance
        );
        Printer.printInt256(
            "updatedVariableTokenBalance",
            updatedVariableTokenBalance
        );

        margin = _getTraderMarginRequirement(
            TraderMarginRequirementParams({
                fixedTokenBalance: updatedFixedTokenBalance,
                variableTokenBalance: updatedVariableTokenBalance,
                termStartTimestampWad: params.termStartTimestampWad,
                termEndTimestampWad: params.termEndTimestampWad,
                isLM: params.isLM,
                historicalApyWad: params.historicalApyWad,
                sqrtPriceX96: params.sqrtPriceX96,
                variableFactorWad: params.variableFactorWad
            }),
            _marginCalculatorParameters
        );

        if (
            margin <
            _marginCalculatorParameters.minMarginToIncentiviseLiquidators
        ) {
            margin = _marginCalculatorParameters
                .minMarginToIncentiviseLiquidators;
        }
    }

    function _getTraderMarginRequirement(
        TraderMarginRequirementParams memory params,
        IMarginEngine.MarginCalculatorParameters
            memory _marginCalculatorParameters
    ) internal view returns (uint256 margin) {
        require(
            params.termEndTimestampWad > params.termStartTimestampWad,
            "TE>TS"
        );

        if (params.fixedTokenBalance >= 0 && params.variableTokenBalance >= 0) {
            return 0;
        }

        int256 fixedTokenBalanceWad = PRBMathSD59x18.fromInt(
            params.fixedTokenBalance
        );
        int256 variableTokenBalanceWad = PRBMathSD59x18.fromInt(
            params.variableTokenBalance
        );

        uint256 timeInSecondsFromStartToMaturityWad = params
            .termEndTimestampWad - params.termStartTimestampWad;

        int256 exp1Wad = PRBMathSD59x18.mul(
            fixedTokenBalanceWad,
            int256(
                FixedAndVariableMath.fixedFactor(
                    true,
                    params.termStartTimestampWad,
                    params.termEndTimestampWad
                )
            )
        );

        int256 exp2Wad = PRBMathSD59x18.mul(
            variableTokenBalanceWad,
            int256(
                worstCaseVariableFactorAtMaturity(
                    timeInSecondsFromStartToMaturityWad,
                    params.termEndTimestampWad,
                    Time.blockTimestampScaled(),
                    params.variableTokenBalance < 0,
                    params.isLM,
                    params.historicalApyWad,
                    _marginCalculatorParameters
                )
            )
        );

        int256 maxCashflowDeltaToCoverPostMaturity = exp1Wad + exp2Wad;

        if (maxCashflowDeltaToCoverPostMaturity < 0) {
            margin = PRBMathUD60x18.toUint(
                uint256(-maxCashflowDeltaToCoverPostMaturity)
            );
        } else {
            margin = 0;
        }
    }

<<<<<<< HEAD
        // Printer.printUint256("margin requirement: ", margin);
        // Printer.printEmptyLine();
=======
    /// @notice Returns either the Liquidation or Initial Margin Requirement of a given trader
    /// @param params Values necessary for the purposes of the computation of the Trader Margin Requirement
    /// @return margin Either Liquidation or Initial Margin Requirement of a given trader in terms of the underlying tokens
    function getTraderMarginRequirement(
        TraderMarginRequirementParams memory params,
        IMarginEngine.MarginCalculatorParameters
            memory _marginCalculatorParameters
    ) internal view returns (uint256 margin) {
        margin = _getTraderMarginRequirement(
            params,
            _marginCalculatorParameters
        );

        Printer.printUint256("margin", margin);

        uint256 minimumMarginRequirement = getMinimumMarginRequirement(
            params,
            _marginCalculatorParameters
        );

        Printer.printUint256(
            "minimumMarginRequirement",
            minimumMarginRequirement
        );

        if (margin < minimumMarginRequirement) {
            margin = minimumMarginRequirement;
        }
>>>>>>> d9243f9c
    }

    /// @notice Checks if a given position is liquidatable
    /// @dev In order for a position to be liquidatable its current margin needs to be lower than the position's liquidation margin requirement
    /// @return _isLiquidatable A boolean which suggests if a given position is liquidatable
    function isLiquidatablePosition(
        PositionMarginRequirementParams memory params,
        int256 currentMargin,
        IMarginEngine.MarginCalculatorParameters
            memory _marginCalculatorParameters
    ) internal view returns (bool _isLiquidatable) {
        uint256 marginRequirement = getPositionMarginRequirement(
            params,
            _marginCalculatorParameters
        );
        if (currentMargin < int256(marginRequirement)) {
            _isLiquidatable = true;
        } else {
            _isLiquidatable = false;
        }
    }

    /// @notice Checks if a given trader is liquidatable
    /// @param params Values necessary for the purposes of the computation of the Trader Margin Requirement
    /// @param currentMargin Current margin of a trader in terms of the underlying tokens (18 decimals)
    /// @return isLiquidatable A boolean which suggests if a given trader is liquidatable
    function isLiquidatableTrader(
        TraderMarginRequirementParams memory params,
        int256 currentMargin,
        IMarginEngine.MarginCalculatorParameters
            memory _marginCalculatorParameters
    ) internal view returns (bool isLiquidatable) {
        /// @audit require isLM to be set to true in params
        uint256 marginRequirement = getTraderMarginRequirement(
            params,
            _marginCalculatorParameters
        );

        Printer.printUint256("marginRequirement", marginRequirement);

        if (currentMargin < int256(marginRequirement)) {
            isLiquidatable = true;
        } else {
            isLiquidatable = false;
        }
    }

    function getPositionMarginRequirement(
        PositionMarginRequirementParams memory params,
        IMarginEngine.MarginCalculatorParameters
            memory _marginCalculatorParameters
    ) internal view returns (uint256 margin) {
        /// @audit check ticks lower < upper

        int256 scenario1LPVariableTokenBalance;
        int256 scenario1LPFixedTokenBalance;

        int256 scenario2LPVariableTokenBalance;
        int256 scenario2LPFixedTokenBalance;

        if (params.currentTick < params.tickLower) {
            /// @dev scenario 1: a trader comes in and trades all the liqudiity all the way to tickUpper given current liqudity of the LP
            /// @dev scenario 2: current tick never reaches the tickLower (LP stays with their current fixed and variable token balances)

            /// @dev from the perspective of the LP (not the trader who is a Fixed Taker)
            /// @dev Scenario 1

            /// @dev this value is negative since the LP is a Variable Taker in this case
            int256 amount0FromTickLowerToTickUpper = SqrtPriceMath
                .getAmount0Delta(
                    TickMath.getSqrtRatioAtTick(params.tickLower),
                    TickMath.getSqrtRatioAtTick(params.tickUpper),
                    -int128(params.liquidity)
                );

            /// @dev this value is positive since the LP is a Variable Taker in this case
            int256 amount1FromTickLowerToTickUpper = SqrtPriceMath
                .getAmount1Delta(
                    TickMath.getSqrtRatioAtTick(params.tickLower),
                    TickMath.getSqrtRatioAtTick(params.tickUpper),
                    int128(params.liquidity)
                );

            scenario1LPVariableTokenBalance =
                params.variableTokenBalance +
                amount1FromTickLowerToTickUpper;

            scenario1LPFixedTokenBalance =
                params.fixedTokenBalance +
                FixedAndVariableMath.getFixedTokenBalance(
                    amount0FromTickLowerToTickUpper,
                    amount1FromTickLowerToTickUpper,
                    params.variableFactorWad,
                    params.termStartTimestampWad,
                    params.termEndTimestampWad
                );

<<<<<<< HEAD
            // Printer.printInt256(
            //     "scenario1LPFixedTokenBalance",
            //     scenario1LPFixedTokenBalance
            // );
            // Printer.printInt256(
            //     "scenario1LPVariableTokenBalance",
            //     scenario1LPVariableTokenBalance
            // );

=======
>>>>>>> d9243f9c
            /// @dev Scenario 2
            scenario2LPVariableTokenBalance = params.variableTokenBalance;
            scenario2LPFixedTokenBalance = params.fixedTokenBalance;
        } else if (params.currentTick < params.tickUpper) {
            /// @dev scenario 1: a trader comes in and trades all the liquidity from currentTick to tickUpper given current liquidity of LP
            /// @dev scenario 2: a trader comes in and trades all the liquidity from currentTick to tickLower given current liquidity of LP

            /// @dev from the perspective of the LP (not the trader who is a Fixed Taker)
            /// @dev Scenario 1

            /// @dev this value is negative since the LP is a Variable Taker in this case
            int256 amount0FromCurrentTickToTickUpper = SqrtPriceMath
                .getAmount0Delta(
                    TickMath.getSqrtRatioAtTick(params.currentTick),
                    TickMath.getSqrtRatioAtTick(params.tickUpper),
                    -int128(params.liquidity)
                );

            /// @dev this value is positive since the LP is a Variable Taker in this case
            int256 amount1FromCurrentTickToTickUpper = SqrtPriceMath
                .getAmount1Delta(
                    TickMath.getSqrtRatioAtTick(params.currentTick),
                    TickMath.getSqrtRatioAtTick(params.tickUpper),
                    int128(params.liquidity)
                );

            scenario1LPVariableTokenBalance =
                params.variableTokenBalance +
                amount1FromCurrentTickToTickUpper;
            scenario1LPFixedTokenBalance =
                params.fixedTokenBalance +
                FixedAndVariableMath.getFixedTokenBalance(
                    amount0FromCurrentTickToTickUpper,
                    amount1FromCurrentTickToTickUpper,
                    params.variableFactorWad,
                    params.termStartTimestampWad,
                    params.termEndTimestampWad
                );

            /// @dev from the perspective of the LP (not the trader who is a Variable Taker)
            /// @dev Scenario 2

            /// @dev this value is positive since the LP is a Fixed Taker in this case
            int256 amount0FromCurrentTickToTickLower = SqrtPriceMath
                .getAmount0Delta(
                    TickMath.getSqrtRatioAtTick(params.currentTick),
                    TickMath.getSqrtRatioAtTick(params.tickLower),
                    int128(params.liquidity)
                );

            /// @dev this value is negative since the LP is a FixedTaker in this case
            int256 amount1FromCurrentTickToTickLower = SqrtPriceMath
                .getAmount1Delta(
                    TickMath.getSqrtRatioAtTick(params.currentTick),
                    TickMath.getSqrtRatioAtTick(params.tickLower),
                    -int128(params.liquidity)
                );

            scenario2LPVariableTokenBalance =
                params.variableTokenBalance +
                amount1FromCurrentTickToTickLower;
            scenario2LPFixedTokenBalance =
                params.fixedTokenBalance +
                FixedAndVariableMath.getFixedTokenBalance(
                    amount0FromCurrentTickToTickLower,
                    amount1FromCurrentTickToTickLower,
                    params.variableFactorWad,
                    params.termStartTimestampWad,
                    params.termEndTimestampWad
                );
        } else {
            /// @dev scenario 1: a trader comes in and trades all the liqudiity all the way to tickLower given current liqudity of the LP
            /// @dev scenario 2: current tick never reaches the tickUpper (LP stays with their current fixed and variable token balances)

            /// @dev from the perspective of the LP (not the trader who is a Variable Taker)
            /// @dev Scenario 1

            /// @dev this value is positive since the LP is a Fixed Taker in this case
            int256 amount0FromTickUpperToTickLower = SqrtPriceMath
                .getAmount0Delta(
                    TickMath.getSqrtRatioAtTick(params.tickUpper),
                    TickMath.getSqrtRatioAtTick(params.tickLower),
                    int128(params.liquidity)
                );

            /// @dev this value is negative since the LP is a Fixed Taker in this case
            int256 amount1FromTickUpperToTickLower = SqrtPriceMath
                .getAmount1Delta(
                    TickMath.getSqrtRatioAtTick(params.tickUpper),
                    TickMath.getSqrtRatioAtTick(params.tickLower),
                    -int128(params.liquidity)
                );

            scenario1LPVariableTokenBalance =
                params.variableTokenBalance +
                amount1FromTickUpperToTickLower;
            scenario1LPFixedTokenBalance =
                params.fixedTokenBalance +
                FixedAndVariableMath.getFixedTokenBalance(
                    amount0FromTickUpperToTickLower,
                    amount1FromTickUpperToTickLower,
                    params.variableFactorWad,
                    params.termStartTimestampWad,
                    params.termEndTimestampWad
                );

            /// @dev Scenario 2
            scenario2LPVariableTokenBalance = params.variableTokenBalance;
            scenario2LPFixedTokenBalance = params.fixedTokenBalance;
        }

        // @audit make sure correct current prices are provided in here as per the overleaf doc

        uint160 scenario1SqrtPriceX96;
        uint160 scenario2SqrtPriceX96;

        if (scenario1LPVariableTokenBalance > 0) {
            // will engage in a (counterfactual) fixed taker unwind for minimum margin requirement
            scenario1SqrtPriceX96 = TickMath.getSqrtRatioAtTick(
                params.tickUpper
            );
            if (scenario1SqrtPriceX96 < params.sqrtPriceX96) {
                scenario1SqrtPriceX96 = params.sqrtPriceX96;
            }
        } else {
            // will engage in a (counterfactual) variable taker unwind for minimum margin requirement
            scenario1SqrtPriceX96 = TickMath.getSqrtRatioAtTick(
                params.tickLower
            );
            if (scenario1SqrtPriceX96 > params.sqrtPriceX96) {
                scenario1SqrtPriceX96 = params.sqrtPriceX96;
            }
        }

        if (scenario2LPVariableTokenBalance > 0) {
            // will engage in a (counterfactual) fixed taker unwind for minimum margin requirement
            scenario2SqrtPriceX96 = TickMath.getSqrtRatioAtTick(
                params.tickUpper
            );

            if (scenario2SqrtPriceX96 < params.sqrtPriceX96) {
                scenario2SqrtPriceX96 = params.sqrtPriceX96;
            }
        } else {
            // will engage in a (counterfactual) variable taker unwind for minimum margin requirement
            scenario2SqrtPriceX96 = TickMath.getSqrtRatioAtTick(
                params.tickLower
            );

            if (scenario2SqrtPriceX96 > params.sqrtPriceX96) {
                scenario2SqrtPriceX96 = params.sqrtPriceX96;
            }
        }

        uint256 scenario1MarginRequirement = getTraderMarginRequirement(
            TraderMarginRequirementParams({
                fixedTokenBalance: scenario1LPFixedTokenBalance,
                variableTokenBalance: scenario1LPVariableTokenBalance,
                termStartTimestampWad: params.termStartTimestampWad,
                termEndTimestampWad: params.termEndTimestampWad,
                isLM: params.isLM,
                historicalApyWad: params.historicalApyWad,
                sqrtPriceX96: scenario1SqrtPriceX96,
                variableFactorWad: params.variableFactorWad
            }),
            _marginCalculatorParameters
        );

        uint256 scenario2MarginRequirement = getTraderMarginRequirement(
            TraderMarginRequirementParams({
                fixedTokenBalance: scenario2LPFixedTokenBalance,
                variableTokenBalance: scenario2LPVariableTokenBalance,
                termStartTimestampWad: params.termStartTimestampWad,
                termEndTimestampWad: params.termEndTimestampWad,
                isLM: params.isLM,
                historicalApyWad: params.historicalApyWad,
                sqrtPriceX96: scenario2SqrtPriceX96,
                variableFactorWad: params.variableFactorWad
            }),
            _marginCalculatorParameters
        );

        if (scenario1MarginRequirement > scenario2MarginRequirement) {
            return scenario1MarginRequirement;
        } else {
            return scenario2MarginRequirement;
        }
    }
}<|MERGE_RESOLUTION|>--- conflicted
+++ resolved
@@ -11,14 +11,9 @@
 import "./Tick.sol";
 import "../interfaces/IFactory.sol";
 import "../interfaces/IMarginEngine.sol";
-<<<<<<< HEAD
-
-// import "../utils/Printer.sol";
-=======
 import "../utils/Printer.sol";
 import "../utils/FullMath.sol";
 import "../utils/FixedPoint96.sol";
->>>>>>> d9243f9c
 
 /// @title Margin Calculator
 /// @notice Margin Calculator Performs the calculations necessary to establish Margin Requirements on Voltz Protocol
@@ -632,10 +627,6 @@
         }
     }
 
-<<<<<<< HEAD
-        // Printer.printUint256("margin requirement: ", margin);
-        // Printer.printEmptyLine();
-=======
     /// @notice Returns either the Liquidation or Initial Margin Requirement of a given trader
     /// @param params Values necessary for the purposes of the computation of the Trader Margin Requirement
     /// @return margin Either Liquidation or Initial Margin Requirement of a given trader in terms of the underlying tokens
@@ -664,7 +655,6 @@
         if (margin < minimumMarginRequirement) {
             margin = minimumMarginRequirement;
         }
->>>>>>> d9243f9c
     }
 
     /// @notice Checks if a given position is liquidatable
@@ -762,18 +752,6 @@
                     params.termEndTimestampWad
                 );
 
-<<<<<<< HEAD
-            // Printer.printInt256(
-            //     "scenario1LPFixedTokenBalance",
-            //     scenario1LPFixedTokenBalance
-            // );
-            // Printer.printInt256(
-            //     "scenario1LPVariableTokenBalance",
-            //     scenario1LPVariableTokenBalance
-            // );
-
-=======
->>>>>>> d9243f9c
             /// @dev Scenario 2
             scenario2LPVariableTokenBalance = params.variableTokenBalance;
             scenario2LPFixedTokenBalance = params.fixedTokenBalance;
