// SPDX-License-Identifier: MIT

pragma solidity ^0.8.0;

import "../utils/LiquidityMath.sol";
import "../utils/FixedPoint128.sol";
import "../core_libraries/Tick.sol";
import "../utils/FullMath.sol";
import "prb-math/contracts/PRBMathSD59x18.sol";
import "prb-math/contracts/PRBMathUD60x18.sol";
import "@openzeppelin/contracts/utils/math/SafeCast.sol";

/// @title Position
/// @notice Positions represent an owner address' liquidity between a lower and upper tick boundary
/// @dev Positions store additional state for tracking fees owed to the position as well as their fixed and variable token balances
library Position {
    using Position for Info;
    using SafeCast for uint256;
    using SafeCast for int256;

    // info stored for each user's position
    struct Info {
        // has the position been already burned
        // a burned position can no longer support new IRS contracts but still needs to cover settlement cash-flows of on-going IRS contracts it entered
        // bool isBurned;, equivalent to having zero liquidity
        // is position settled
        bool isSettled;
        // the amount of liquidity owned by this position
        uint128 _liquidity;
        // current margin of the position in terms of the underlyingToken
        int256 margin;
        // fixed token growth per unit of liquidity as of the last update to liquidity or fixed/variable token balance
        int256 fixedTokenGrowthInsideLastX128;
        // variable token growth per unit of liquidity as of the last update to liquidity or fixed/variable token balance
        int256 variableTokenGrowthInsideLastX128;
        // current Fixed Token balance of the position, 1 fixed token can be redeemed for 1% APY * (annualised amm term) at the maturity of the amm
        // assuming 1 token worth of notional "deposited" in the underlying pool at the inception of the amm
        // can be negative/positive/zero
        int256 fixedTokenBalance;
        // current Variable Token Balance of the position, 1 variable token can be redeemed for underlyingPoolAPY*(annualised amm term) at the maturity of the amm
        // assuming 1 token worth of notional "deposited" in the underlying pool at the inception of the amm
        // can be negative/positive/zero
        int256 variableTokenBalance;
        // fee growth per unit of liquidity as of the last update to liquidity or fees owed (via the margin)
        uint256 feeGrowthInsideLastX128;
        // amount of variable tokens at the initiation of liquidity
        uint256 rewardPerAmount;
    }

    /// @notice Returns the Info struct of a position, given an owner and position boundaries
    /// @param self The mapping containing all user positions
    /// @param owner The address of the position owner
    /// @param tickLower The lower tick boundary of the position
    /// @param tickUpper The upper tick boundary of the position
    /// @return position The position info struct of the given owners' position
    function get(
        mapping(bytes32 => Info) storage self,
        address owner,
        int24 tickLower,
        int24 tickUpper
    ) internal view returns (Position.Info storage position) {
        Tick.checkTicks(tickLower, tickUpper);

        position = self[
            keccak256(abi.encodePacked(owner, tickLower, tickUpper))
        ];
    }

    function settlePosition(Info storage self) internal {
        require(!self.isSettled, "already settled");
        self.isSettled = true;
    }

    /// @notice Updates the Info struct of a position by changing the amount of margin according to marginDelta
    /// @param self Position Info Struct of the Liquidity Provider
    /// @param marginDelta Change in the margin account of the position (in wei)
    function updateMarginViaDelta(Info storage self, int256 marginDelta)
        internal
    {
        self.margin += marginDelta;
    }

    /// @notice Updates the Info struct of a position by changing the fixed and variable token balances of the position
    /// @param self Position Info struct of the liquidity provider
    /// @param fixedTokenBalanceDelta Change in the number of fixed tokens in the position's fixed token balance
    /// @param variableTokenBalanceDelta Change in the number of variable tokens in the position's variable token balance
    function updateBalancesViaDeltas(
        Info storage self,
        int256 fixedTokenBalanceDelta,
        int256 variableTokenBalanceDelta
    ) internal {
        if (fixedTokenBalanceDelta | variableTokenBalanceDelta != 0) {
            self.fixedTokenBalance += fixedTokenBalanceDelta;
            self.variableTokenBalance += variableTokenBalanceDelta;
        }
    }

    /// @notice Returns Fee Delta = (feeGrowthInside-feeGrowthInsideLast) * liquidity of the position
    /// @param self position info struct represeting a liquidity provider
    /// @param feeGrowthInsideX128 fee growth per unit of liquidity as of now
    /// @return _feeDelta Fee Delta
    function calculateFeeDelta(Info storage self, uint256 feeGrowthInsideX128)
        internal
        pure
        returns (uint256 _feeDelta)
    {
        Info memory _self = self;

        /// @dev 0xZenus: The multiplication overflows, need to wrap the below expression in an unchecked block.
        unchecked {
            _feeDelta = FullMath.mulDiv(
                feeGrowthInsideX128 - _self.feeGrowthInsideLastX128,
                _self._liquidity,
                FixedPoint128.Q128
            );
        }
    }

    /// @notice Returns Fixed and Variable Token Deltas
    /// @param self position info struct represeting a liquidity provider
    /// @param fixedTokenGrowthInsideX128 fixed token growth per unit of liquidity as of now (in wei)
    /// @param variableTokenGrowthInsideX128 variable token growth per unit of liquidity as of now (in wei)
    /// @return _fixedTokenDelta = (fixedTokenGrowthInside-fixedTokenGrowthInsideLast) * liquidity of a position
    /// @return _variableTokenDelta = (variableTokenGrowthInside-variableTokenGrowthInsideLast) * liquidity of a position
    function calculateFixedAndVariableDelta(
        Info storage self,
        int256 fixedTokenGrowthInsideX128,
        int256 variableTokenGrowthInsideX128
    )
        internal
        pure
        returns (int256 _fixedTokenDelta, int256 _variableTokenDelta)
    {
        Info memory _self = self;

        int256 fixedTokenGrowthInsideDeltaX128 = fixedTokenGrowthInsideX128 -
            _self.fixedTokenGrowthInsideLastX128;

<<<<<<< HEAD
        /// @audit tag 12 [ABDK]
        // overflow is possible on the below four lines
        //

        _fixedTokenDelta = FullMath.mulDivSigned(
            fixedTokenGrowthInsideDeltaX128,
            _self._liquidity,
            FixedPoint128.Q128
        );
=======
        if (fixedTokenGrowthInsideDeltaX128 > 0) {
            _fixedTokenDelta = FullMath
                .mulDiv(
                    uint256(fixedTokenGrowthInsideDeltaX128),
                    _self._liquidity,
                    FixedPoint128.Q128
                )
                .toInt256();
        } else {
            //
            _fixedTokenDelta = -FullMath
                .mulDiv(
                    uint256(-fixedTokenGrowthInsideDeltaX128),
                    _self._liquidity,
                    FixedPoint128.Q128
                )
                .toInt256();
        }
>>>>>>> 5476452d

        int256 variableTokenGrowthInsideDeltaX128 = variableTokenGrowthInsideX128 -
                _self.variableTokenGrowthInsideLastX128;

<<<<<<< HEAD
        _variableTokenDelta = FullMath.mulDivSigned(
            variableTokenGrowthInsideDeltaX128,
            _self._liquidity,
            FixedPoint128.Q128
        );
=======
        if (variableTokenGrowthInsideDeltaX128 > 0) {
            _variableTokenDelta = FullMath
                .mulDiv(
                    uint256(variableTokenGrowthInsideDeltaX128),
                    _self._liquidity,
                    FixedPoint128.Q128
                )
                .toInt256();
        } else {
            _variableTokenDelta = -FullMath
                .mulDiv(
                    uint256(-variableTokenGrowthInsideDeltaX128),
                    _self._liquidity,
                    FixedPoint128.Q128
                )
                .toInt256();
        }
>>>>>>> 5476452d
    }

    /// @notice Updates fixedTokenGrowthInsideLast and variableTokenGrowthInsideLast to the current values
    /// @param self position info struct represeting a liquidity provider
    /// @param fixedTokenGrowthInsideX128 fixed token growth per unit of liquidity as of now
    /// @param variableTokenGrowthInsideX128 variable token growth per unit of liquidity as of now
    function updateFixedAndVariableTokenGrowthInside(
        Info storage self,
        int256 fixedTokenGrowthInsideX128,
        int256 variableTokenGrowthInsideX128
    ) internal {
        self.fixedTokenGrowthInsideLastX128 = fixedTokenGrowthInsideX128;
        self.variableTokenGrowthInsideLastX128 = variableTokenGrowthInsideX128;
    }

    /// @notice Updates feeGrowthInsideLast to the current value
    /// @param self position info struct represeting a liquidity provider
    /// @param feeGrowthInsideX128 fee growth per unit of liquidity as of now
    function updateFeeGrowthInside(
        Info storage self,
        uint256 feeGrowthInsideX128
    ) internal {
        self.feeGrowthInsideLastX128 = feeGrowthInsideX128;
    }

    /// @notice Updates position's liqudity following either mint or a burn
    /// @param self The individual position to update
    /// @param liquidityDelta The change in pool liquidity as a result of the position update
    function updateLiquidity(Info storage self, int128 liquidityDelta)
        internal
    {
        Info memory _self = self;

        if (liquidityDelta == 0) {
            require(_self._liquidity > 0, "NP"); // disallow pokes for 0 liquidity positions
        } else {
            self._liquidity = LiquidityMath.addDelta(
                _self._liquidity,
                liquidityDelta
            );
        }
    }
}<|MERGE_RESOLUTION|>--- conflicted
+++ resolved
@@ -136,65 +136,20 @@
         int256 fixedTokenGrowthInsideDeltaX128 = fixedTokenGrowthInsideX128 -
             _self.fixedTokenGrowthInsideLastX128;
 
-<<<<<<< HEAD
-        /// @audit tag 12 [ABDK]
-        // overflow is possible on the below four lines
-        //
-
         _fixedTokenDelta = FullMath.mulDivSigned(
             fixedTokenGrowthInsideDeltaX128,
             _self._liquidity,
             FixedPoint128.Q128
         );
-=======
-        if (fixedTokenGrowthInsideDeltaX128 > 0) {
-            _fixedTokenDelta = FullMath
-                .mulDiv(
-                    uint256(fixedTokenGrowthInsideDeltaX128),
-                    _self._liquidity,
-                    FixedPoint128.Q128
-                )
-                .toInt256();
-        } else {
-            //
-            _fixedTokenDelta = -FullMath
-                .mulDiv(
-                    uint256(-fixedTokenGrowthInsideDeltaX128),
-                    _self._liquidity,
-                    FixedPoint128.Q128
-                )
-                .toInt256();
-        }
->>>>>>> 5476452d
 
         int256 variableTokenGrowthInsideDeltaX128 = variableTokenGrowthInsideX128 -
                 _self.variableTokenGrowthInsideLastX128;
 
-<<<<<<< HEAD
         _variableTokenDelta = FullMath.mulDivSigned(
             variableTokenGrowthInsideDeltaX128,
             _self._liquidity,
             FixedPoint128.Q128
         );
-=======
-        if (variableTokenGrowthInsideDeltaX128 > 0) {
-            _variableTokenDelta = FullMath
-                .mulDiv(
-                    uint256(variableTokenGrowthInsideDeltaX128),
-                    _self._liquidity,
-                    FixedPoint128.Q128
-                )
-                .toInt256();
-        } else {
-            _variableTokenDelta = -FullMath
-                .mulDiv(
-                    uint256(-variableTokenGrowthInsideDeltaX128),
-                    _self._liquidity,
-                    FixedPoint128.Q128
-                )
-                .toInt256();
-        }
->>>>>>> 5476452d
     }
 
     /// @notice Updates fixedTokenGrowthInsideLast and variableTokenGrowthInsideLast to the current values
