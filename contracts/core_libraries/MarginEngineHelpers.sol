// SPDX-License-Identifier: MIT

pragma solidity ^0.8.0;

import "prb-math/contracts/PRBMathUD60x18.sol";
import "../interfaces/IAMM.sol";
import "../interfaces/IMarginEngine.sol";
import "./Time.sol";

contract MarginEngineHelpers {

    /// @notice Calculate block.timestamp to wei precision
    /// @return Current timestamp in wei-seconds (1/1e18)
    function blockTimestampScaled() public view returns (uint256) {
        return block.timestamp * 10**18;
    }

    /// @notice Calculate the liquidator reward and the updated trader margin
    /// @param traderMargin Current margin of the trader
    /// @return liquidatorReward Liquidator Reward as a proportion of the traderMargin
    /// @return updatedMargin Trader margin net the liquidatorReward
    /// @dev liquidatorReward = traderMargin * LIQUIDATOR_REWARD
    /// @dev updatedMargin = traderMargin - liquidatorReward
    function calculateLiquidatorRewardAndUpdatedMargin(int256 traderMargin, uint256 liquidatorRewardAsProportionOfMargin) public pure returns (uint256 liquidatorReward, int256 updatedMargin) {

        liquidatorReward = PRBMathUD60x18.mul(
                                uint256(traderMargin),
                                liquidatorRewardAsProportionOfMargin);

        updatedMargin = traderMargin - int256(liquidatorReward);
    }

    /// @notice Check if the position margin is above the Initial Margin Requirement
    /// @dev Reverts if position's margin is below the requirement
    /// @param params Position owner, position tickLower, position tickUpper, _
    /// @param updatedMarginWouldBe Amount of margin supporting the position following a margin update if the transaction does not get reverted (e.g. if the margin requirement is not satisfied)
    /// @param positionLiquidity Current liquidity supplied by the position
    /// @param positionFixedTokenBalance Fixed token balance of a position since the last mint/burn/poke
    /// @param positionVariableTokenBalance Variable token balance of a position since the last mint/burn/poke
    /// @param variableFactor Accrued Variable Factor, i.e. the variable APY of the underlying yield-bearing pool since the inception of the IRS AMM until now 
    /// @dev multiplied by (time in seconds since IRS AMM inception / number of seconds in a year)
    function checkPositionMarginAboveRequirement(
        IMarginEngine.ModifyPositionParams memory params,
        int256 updatedMarginWouldBe,
        uint128 positionLiquidity,
        int256 positionFixedTokenBalance,
        int256 positionVariableTokenBalance,
        uint256 variableFactor,
        address ammAddress
       ) internal {
        
        IAMM amm = IAMM(ammAddress);

        (, int24 tick, ) = amm.vamm().slot0();
            
        IMarginCalculator.PositionMarginRequirementParams memory marginReqParams = IMarginCalculator.PositionMarginRequirementParams(
            {
                owner: params.owner,
                tickLower: params.tickLower,
                tickUpper: params.tickUpper,
                isLM: false,
                currentTick: tick,
                termStartTimestamp: amm.termStartTimestamp(),
                termEndTimestamp: amm.termEndTimestamp(),
                liquidity: positionLiquidity,
                fixedTokenBalance: positionFixedTokenBalance,
                variableTokenBalance: positionVariableTokenBalance,
                variableFactor: variableFactor,
                rateOracleId: amm.rateOracleId(),
                historicalApy: amm.rateOracle().getHistoricalApy()
            }
        );

        int256 positionMarginRequirement = int256(amm.calculator().getPositionMarginRequirement(marginReqParams));             

        require(updatedMarginWouldBe > positionMarginRequirement, "Cannot have less margin than the minimum requirement");
    }

    /// @notice Check if the trader margin is above the Initial Margin Requirement
    /// @dev Reverts if trader's margin is below the requirement
    /// @param updatedMarginWouldBe Amount of margin supporting the trader following a margin update if the transaction does not get reverted (e.g. if the margin requirement is not satisfied)
    /// @param fixedTokenBalance Current fixed token balance of a trader
    /// @param variableTokenBalance Current variable token balance of a trader
    /// @param isTraderSettled Is the Trader settled, i.e. has the trader settled their IRS cashflows post IRS AMM maturity
    /// @dev Trader's margin cannot be updated unless the trader is settled
    /// @dev If the current block timestamp is higher than the term end timestamp of the IRS AMM then the trader needs to be settled to be able to update their margin
    /// @dev If the AMM has already expired and the trader is settled then the trader can withdraw their margin
<<<<<<< HEAD
    function checkTraderMarginCanBeUpdated(int256 updatedMarginWouldBe, int256 fixedTokenBalance, int256 variableTokenBalance, bool isTraderSettled, address ammAddress) public view {
=======
    function checkTraderMarginCanBeUpdated(int256 updatedMarginWouldBe, int256 fixedTokenBalance, int256 variableTokenBalance, bool isTraderSettled, address ammAddress) external {
>>>>>>> 1eb9bf1d

        IAMM amm = IAMM(ammAddress);

        if (blockTimestampScaled() >= amm.termEndTimestamp()) {
            require(isTraderSettled, "Trader's margin cannot be updated unless the trader is settled");

            require(updatedMarginWouldBe>=0, "can't withdraw more than have");

        } else {
            checkTraderMarginAboveRequirement(updatedMarginWouldBe, fixedTokenBalance, variableTokenBalance, ammAddress);
        }

    }

    /// @notice Check if the position margin can be updated
    /// @param params Position owner, position tickLower, position tickUpper, _
    /// @param updatedMarginWouldBe Amount of margin supporting the position following a margin update if the transaction does not get reverted (e.g. if the margin requirement is not satisfied)
    /// @param isPositionBurned The precise definition of a burn position is a position which has zero active liquidity in the vAMM and has settled the IRS cashflows post AMM maturity
    /// @param positionLiquidity Current liquidity supplied by the position
    /// @param positionFixedTokenBalance Fixed token balance of a position since the last mint/burn/poke
    /// @param positionVariableTokenBalance Variable token balance of a position since the last mint/burn/poke
    /// @param variableFactor Accrued Variable Factor, i.e. the variable APY of the underlying yield-bearing pool since the inception of the IRS AMM until now 
    /// @dev If the current timestamp is higher than the maturity timestamp of the AMM, then the position needs to be burned (detailed definition above)
    function checkPositionMarginCanBeUpdated(
        IMarginEngine.ModifyPositionParams memory params,
        int256 updatedMarginWouldBe,
        bool isPositionBurned,
        uint128 positionLiquidity,
        int256 positionFixedTokenBalance,
        int256 positionVariableTokenBalance,
        uint256 variableFactor,
<<<<<<< HEAD
        address ammAddress) public view {
=======
        address ammAddress) external {
>>>>>>> 1eb9bf1d

        IAMM amm = IAMM(ammAddress);

        if (blockTimestampScaled() >= amm.termEndTimestamp()) {
            require(isPositionBurned);
            require(updatedMarginWouldBe>=0, "can't withdraw more than have");
        } else {
            checkPositionMarginAboveRequirement(params, updatedMarginWouldBe, positionLiquidity, positionFixedTokenBalance, positionVariableTokenBalance, variableFactor, ammAddress);
        }

    }

    /// @notice Check if the trader margin is above the Initial Margin Requirement
    /// @dev Reverts if trader's margin is below the requirement
    /// @param updatedMarginWouldBe Amount of margin supporting the trader following a margin update if the transaction does not get reverted (e.g. if the margin requirement is not satisfied)
    /// @param fixedTokenBalance Current fixed token balance of a trader
    /// @param variableTokenBalance Current variable token balance of a trader
    function checkTraderMarginAboveRequirement(int256 updatedMarginWouldBe, int256 fixedTokenBalance, int256 variableTokenBalance, address ammAddress) internal {

        IAMM amm = IAMM(ammAddress);

        int256 traderMarginRequirement = int256(amm.calculator().getTraderMarginRequirement(
            IMarginCalculator.TraderMarginRequirementParams({
                    fixedTokenBalance: fixedTokenBalance,
                    variableTokenBalance: variableTokenBalance,
                    termStartTimestamp:amm.termStartTimestamp(),
                    termEndTimestamp:amm.termEndTimestamp(),
                    isLM: false,
                    rateOracleId: amm.rateOracleId(),
                    historicalApy: amm.rateOracle().getHistoricalApy()
                })
        ));                

        require(updatedMarginWouldBe > traderMarginRequirement, "Cannot have less margin than the minimum requirement");

    }


} <|MERGE_RESOLUTION|>--- conflicted
+++ resolved
@@ -85,11 +85,7 @@
     /// @dev Trader's margin cannot be updated unless the trader is settled
     /// @dev If the current block timestamp is higher than the term end timestamp of the IRS AMM then the trader needs to be settled to be able to update their margin
     /// @dev If the AMM has already expired and the trader is settled then the trader can withdraw their margin
-<<<<<<< HEAD
-    function checkTraderMarginCanBeUpdated(int256 updatedMarginWouldBe, int256 fixedTokenBalance, int256 variableTokenBalance, bool isTraderSettled, address ammAddress) public view {
-=======
     function checkTraderMarginCanBeUpdated(int256 updatedMarginWouldBe, int256 fixedTokenBalance, int256 variableTokenBalance, bool isTraderSettled, address ammAddress) external {
->>>>>>> 1eb9bf1d
 
         IAMM amm = IAMM(ammAddress);
 
@@ -121,11 +117,7 @@
         int256 positionFixedTokenBalance,
         int256 positionVariableTokenBalance,
         uint256 variableFactor,
-<<<<<<< HEAD
-        address ammAddress) public view {
-=======
         address ammAddress) external {
->>>>>>> 1eb9bf1d
 
         IAMM amm = IAMM(ammAddress);
 
