// SPDX-License-Identifier: MIT

pragma solidity ^0.8.0;
import "./core_libraries/Tick.sol";
import "./interfaces/IMarginEngine.sol";
import "./interfaces/IVAMM.sol";
import "./core_libraries/Position.sol";
import "./core_libraries/Trader.sol";
import "./core_libraries/MarginCalculator.sol";
import "./utils/SafeCast.sol";
import "./interfaces/rate_oracles/IRateOracle.sol";
import "./interfaces/IERC20Minimal.sol";
import "./interfaces/IFCM.sol";
import "prb-math/contracts/PRBMathUD60x18.sol";
import "./core_libraries/FixedAndVariableMath.sol";
import "@openzeppelin/contracts-upgradeable/security/PausableUpgradeable.sol";
import "@openzeppelin/contracts-upgradeable/access/OwnableUpgradeable.sol";
import "@openzeppelin/contracts-upgradeable/proxy/utils/Initializable.sol";

contract MarginEngine is IMarginEngine, Initializable, OwnableUpgradeable, PausableUpgradeable {
    using SafeCast for uint256;
    using SafeCast for int256;
    using Tick for mapping(int24 => Tick.Info);
    
    using Position for mapping(bytes32 => Position.Info);
    using Position for Position.Info;
    using Trader for Trader.Info;

    /// @dev liquidatorReward (in wei) is the percentage of the margin (of a liquidated trader/liquidity provider) that is sent to the liquidator 
    /// @dev following a successful liquidation that results in a trader/position unwind, example value:  2 * 10**15;
    uint256 public override liquidatorRewardWad;
    /// @inheritdoc IMarginEngine
    address public override underlyingToken;
    /// @inheritdoc IMarginEngine
    uint256 public override termStartTimestampWad;
    /// @inheritdoc IMarginEngine
    uint256 public override termEndTimestampWad;
    /// @inheritdoc IMarginEngine
    address public override rateOracleAddress;

    address public override fcm; // full collateralisation module

    mapping(bytes32 => Position.Info) internal positions;
    /// @inheritdoc IMarginEngine
    mapping(address => Trader.Info) public override traders;

    address public override vammAddress;

    MarginCalculatorParameters internal marginCalculatorParameters;

    /// @inheritdoc IMarginEngine
    uint256 public override secondsAgo;

    uint256 private cachedHistoricalApy;
    uint256 private cachedHistoricalApyRefreshTimestamp;

    uint256 public cacheMaxAgeInSeconds;

    address private deployer;

    bool public isInsuranceDepleted;

    // https://docs.openzeppelin.com/upgrades-plugins/1.x/writing-upgradeable
    /// @custom:oz-upgrades-unsafe-allow constructor
    constructor() initializer {  

        deployer = msg.sender; /// this is presumably the factory

    }

    function initialize(address _underlyingToken, address _rateOracleAddress, uint256 _termStartTimestampWad, uint256 _termEndTimestampWad) external override initializer {
        require(_underlyingToken != address(0), "UT must be set");
        require(_rateOracleAddress != address(0), "RO must be set");
        require(_termStartTimestampWad != 0, "TS must be set");
        require(_termEndTimestampWad != 0, "TE must be set");

        underlyingToken = _underlyingToken;
        rateOracleAddress = _rateOracleAddress;
        termStartTimestampWad = _termStartTimestampWad;
        termEndTimestampWad = _termEndTimestampWad;

        __Ownable_init();
        __Pausable_init();
    }

    /// Only the position/trade owner can update the LP/Trader margin
    error OnlyOwnerCanUpdatePosition();

    /// Margin delta must not equal zero
    error InvalidMarginDelta();

    /// Positions and Traders cannot be settled before the applicable interest rate swap has matured 
    error CannotSettleBeforeMaturity();

    /// The position/trader needs to be below the liquidation threshold to be liquidated
    error CannotLiquidate();

    /// The resulting margin does not meet minimum requirements
    error MarginRequirementNotMet();

    modifier nonZeroDelta (int256 marginDelta) {
        if (marginDelta == 0) {
            revert InvalidMarginDelta();
        }
        _;
    }

    modifier onlyAfterMaturity () {
        if (termEndTimestampWad > Time.blockTimestampScaled()) {
            revert CannotSettleBeforeMaturity();
        }
        _;
    }

    /// @dev Modifier that ensures new LP positions cannot be minted after one day before the maturity of the vamm
    /// @dev also ensures new swaps cannot be conducted after one day before maturity of the vamm
    modifier checkCurrentTimestampTermEndTimestampDelta() {
        if (Time.isCloseToMaturityOrBeyondMaturity(termEndTimestampWad)) {
        revert("closeToOrBeyondMaturity");
        }
        _;
    }

    /// @notice Set the per-oracle MarginCalculatorParameters
    /// @param _marginCalculatorParameters the MarginCalculatorParameters to set
    function setMarginCalculatorParameters(
        MarginCalculatorParameters memory _marginCalculatorParameters
    ) external override onlyOwner {
        marginCalculatorParameters = _marginCalculatorParameters;
    }

    function setVAMMAddress(address _vAMMAddress) external override onlyOwner {
        vammAddress = _vAMMAddress;
    }

    function setFCM(address _fcm) external override onlyOwner {
        fcm = _fcm;
    }

    /// @inheritdoc IMarginEngine
    function setSecondsAgo(uint256 _secondsAgo)
        external
        override
        onlyOwner
    {
        secondsAgo = _secondsAgo;
        emit HistoricalApyWindowSet(_secondsAgo);
    }

    /// @notice Sets the maximum age that the cached historical APY value
    /// @param _cacheMaxAgeInSeconds The new maximum age that the historical APY cache can be before being considered stale
    function setCacheMaxAgeInSeconds(uint256 _cacheMaxAgeInSeconds)
        external
        onlyOwner
    {
        cacheMaxAgeInSeconds = _cacheMaxAgeInSeconds;
        emit CacheMaxAgeSet(_cacheMaxAgeInSeconds);
    }

    function setIsInsuranceDepleted(bool _isInsuranceDepleted) external override onlyOwner {
        isInsuranceDepleted = _isInsuranceDepleted;
    }

    function collectProtocol(address recipient, uint256 amount)
        external
        override
        onlyOwner{

        if (amount > 0) {
            /// @dev if the amount exceeds the available balances, IVAMM(vammAddress).updateProtocolFees(amount) should be reverted as intended
            IVAMM(vammAddress).updateProtocolFees(amount);
            IERC20Minimal(underlyingToken).transfer(
                recipient,
                amount
            );
        }

        // emit collect protocol event
    }
    
    function setLiquidatorReward(uint256 _liquidatorRewardWad) external override onlyOwner {
        liquidatorRewardWad = _liquidatorRewardWad;
    }

    /// @inheritdoc IMarginEngine
    function getPosition(address owner,
                         int24 tickLower,
                         int24 tickUpper)
        external override view returns (Position.Info memory position) {
            return positions.get(owner, tickLower, tickUpper);
    }

    /// @dev Transfers funds in from account if _marginDelta is positive, or out to account if _marginDelta is negative
    function transferMargin(address _account, int256 _marginDelta) internal {
        if (_marginDelta > 0) {
            IERC20Minimal(underlyingToken).transferFrom(_account, address(this), uint256(_marginDelta));
        } else {

            uint256 marginEngineBalance = IERC20Minimal(underlyingToken).balanceOf(address(this)); 
            
            if (uint256(-_marginDelta) > marginEngineBalance) {
                uint256 remainingDeltaToCover = uint256(-_marginDelta);
                if (marginEngineBalance > 0) {
                    remainingDeltaToCover = remainingDeltaToCover - marginEngineBalance;
                    IERC20Minimal(underlyingToken).transfer(_account, marginEngineBalance);
                }
                IFCM(fcm).transferMarginToMarginEngineTrader(_account, remainingDeltaToCover);
            }

            IERC20Minimal(underlyingToken).transfer(_account, uint256(-_marginDelta));
        }
    }

    function transferMarginToFCMTrader(address _account, uint256 marginDelta) external override {
        /// @audit can only be called by the FCM
        IERC20Minimal(underlyingToken).transfer(_account, marginDelta);
    }

    /// @inheritdoc IMarginEngine
    function updatePositionMargin(ModifyPositionParams memory params, int256 marginDelta) external nonZeroDelta(marginDelta) override {

        Tick.checkTicks(params.tickLower, params.tickUpper);

        updatePositionTokenBalancesAndAccountForFees(params.owner, params.tickLower, params.tickUpper);
        Position.Info storage position = positions.get(params.owner, params.tickLower, params.tickUpper);  
        require((position.margin + marginDelta) > 0, "can't withdraw more than have");
        
        if (marginDelta < 0) {

            if (params.owner != msg.sender) {
                revert OnlyOwnerCanUpdatePosition();
            }

            if (isInsuranceDepleted) {

                position.updateMarginViaDelta(marginDelta);

                transferMargin(msg.sender, marginDelta);

            } else {

                uint256 variableFactorWad = IRateOracle(rateOracleAddress).variableFactor(termStartTimestampWad, termEndTimestampWad);
            
                int256 updatedMarginWouldBe = position.margin + marginDelta;

                checkPositionMarginCanBeUpdated(params, updatedMarginWouldBe, position._liquidity==0, position.isSettled, position._liquidity, position.fixedTokenBalance, position.variableTokenBalance, variableFactorWad); 

                position.updateMarginViaDelta(marginDelta);

                transferMargin(msg.sender, marginDelta);
            }

        } else {

            position.updateMarginViaDelta(marginDelta);

            transferMargin(msg.sender, marginDelta);
        }
           
    }
    

    /// @inheritdoc IMarginEngine
    function updateTraderMargin(address traderAddress, int256 marginDelta) external nonZeroDelta(marginDelta) override {
        
        Trader.Info storage trader = traders[traderAddress];
        require((trader.margin + marginDelta) > 0, "can't withdraw more than have");
        
        if (marginDelta < 0) {

            if (traderAddress != msg.sender) {
                revert OnlyOwnerCanUpdatePosition();
            }

            if (isInsuranceDepleted) {

                trader.updateMarginViaDelta(marginDelta);

                transferMargin(msg.sender, marginDelta);

            } else {
                int256 updatedMarginWouldBe = trader.margin + marginDelta;
            
                checkTraderMarginCanBeUpdated(updatedMarginWouldBe, trader.fixedTokenBalance, trader.variableTokenBalance, trader.isSettled, IRateOracle(rateOracleAddress).variableFactor(termStartTimestampWad, termEndTimestampWad));

                trader.updateMarginViaDelta(marginDelta);

                transferMargin(msg.sender, marginDelta);
            }

        } else {
            
            trader.updateMarginViaDelta(marginDelta);

            transferMargin(msg.sender, marginDelta);
        }

    }
    
    /// @inheritdoc IMarginEngine
    function settlePosition(ModifyPositionParams memory params) external override whenNotPaused onlyAfterMaturity {
        
        Tick.checkTicks(params.tickLower, params.tickUpper);

        Position.Info storage position = positions.get(params.owner, params.tickLower, params.tickUpper); 
            
        require(!position.isSettled, "already settled");
        
        updatePositionTokenBalancesAndAccountForFees(params.owner, params.tickLower, params.tickUpper);
        
        int256 settlementCashflow = FixedAndVariableMath.calculateSettlementCashflow(position.fixedTokenBalance, position.variableTokenBalance, termStartTimestampWad, termEndTimestampWad, IRateOracle(rateOracleAddress).variableFactor(termStartTimestampWad, termEndTimestampWad));

        position.updateBalancesViaDeltas(-position.fixedTokenBalance, -position.variableTokenBalance);
        position.updateMarginViaDelta(settlementCashflow);
        position.settlePosition();
    }
    
    /// @inheritdoc IMarginEngine
    function settleTrader(address traderAddress) external override whenNotPaused onlyAfterMaturity {
        
        /// @dev anyone should be able to call this function post matrity

        Trader.Info storage trader = traders[traderAddress];

        require(!trader.isSettled, "not settled");

        int256 settlementCashflow = FixedAndVariableMath.calculateSettlementCashflow(trader.fixedTokenBalance, trader.variableTokenBalance, termStartTimestampWad, termEndTimestampWad, IRateOracle(rateOracleAddress).variableFactor(termStartTimestampWad, termEndTimestampWad));

        trader.updateBalancesViaDeltas(-trader.fixedTokenBalance, -trader.variableTokenBalance);
        trader.updateMarginViaDelta(settlementCashflow);
        trader.settleTrader();
    }

    /// @notice Computes the historical APY value of the RateOracle 
    /// @dev The lookback window used by this function is determined by the secondsAgo state variable    
    function getHistoricalApy()
        public
        returns (uint256)
    {
        if (cachedHistoricalApyRefreshTimestamp < block.timestamp - cacheMaxAgeInSeconds) {
            // Cache is stale
            _refreshHistoricalApyCache();
        }
        return cachedHistoricalApy;
    }

    /// @notice Computes the historical APY value of the RateOracle 
    /// @dev The lookback window used by this function is determined by the secondsAgo state variable    
    function getHistoricalApyReadOnly()
        public
        view
        returns (uint256)
    {
        if (cachedHistoricalApyRefreshTimestamp < block.timestamp - cacheMaxAgeInSeconds) {
            // Cache is stale
            return _getHistoricalApy();
        }
        return cachedHistoricalApy;
    }

    /// @notice Computes the historical APY value of the RateOracle 
    /// @dev The lookback window used by this function is determined by the secondsAgo state variable    
    function _getHistoricalApy()
        internal 
        view
        returns (uint256)
    {
        uint256 to = block.timestamp;
        uint256 from = to - secondsAgo;

        return IRateOracle(rateOracleAddress).getApyFromTo(from, to);
    }

    /// @notice Updates the cached historical APY value of the RateOracle even if the cache is not stale 
    function _refreshHistoricalApyCache()
        internal
    {
        cachedHistoricalApy = _getHistoricalApy();
        cachedHistoricalApyRefreshTimestamp = block.timestamp;
    }
    
    
    /// @inheritdoc IMarginEngine
    function liquidatePosition(ModifyPositionParams memory params) external checkCurrentTimestampTermEndTimestampDelta override {

        /// @dev can only happen before maturity, this is checked when an unwind is triggered which in turn triggers a swap which checks for this condition

        Tick.checkTicks(params.tickLower, params.tickUpper);

        (uint160 sqrtPriceX96, int24 tick, ) = IVAMM(vammAddress).vammVars();
        updatePositionTokenBalancesAndAccountForFees(params.owner, params.tickLower, params.tickUpper);
        Position.Info storage position = positions.get(params.owner, params.tickLower, params.tickUpper);  

        bool isLiquidatable = MarginCalculator.isLiquidatablePosition(
            MarginCalculator.PositionMarginRequirementParams({
                owner: params.owner,
                tickLower: params.tickLower,
                tickUpper: params.tickUpper,
                isLM: true,
                currentTick: tick,
                termStartTimestampWad: termStartTimestampWad,
                termEndTimestampWad: termEndTimestampWad,
                liquidity: position._liquidity,
                fixedTokenBalance: position.fixedTokenBalance,
                variableTokenBalance: position.variableTokenBalance,
                variableFactorWad: IRateOracle(rateOracleAddress).variableFactor(termStartTimestampWad, termEndTimestampWad),
                historicalApyWad: getHistoricalApy(),
                sqrtPriceX96: sqrtPriceX96
            }),
            position.margin,
            marginCalculatorParameters
        );

        if (!isLiquidatable) {
            revert CannotLiquidate();
        }

        uint256 liquidatorRewardValueWad = PRBMathUD60x18.mul(PRBMathUD60x18.fromUint(uint256(position.margin)), liquidatorRewardWad);

        uint256 liquidatorRewardValue = PRBMathUD60x18.toUint(liquidatorRewardValueWad);

        position.updateMarginViaDelta(-int256(liquidatorRewardValue));

        /// @dev pass position._liquidity to ensure all of the liqudity is burnt

        IVAMM(vammAddress).burn(params.owner, params.tickLower, params.tickUpper, position._liquidity);

        /// @audit what if unwind fails, should ideally be a no-op
        unwindPosition(params.owner, params.tickLower, params.tickUpper);

        IERC20Minimal(underlyingToken).transfer(msg.sender, liquidatorRewardValue);
        
    }

    /// @inheritdoc IMarginEngine
    function liquidateTrader(address traderAddress) external checkCurrentTimestampTermEndTimestampDelta override {

        /// @dev can only happen before maturity, this is checked when an unwind is triggered which in turn triggers a swap which checks for this condition

        require(traderAddress!=fcm, "not FCM");
        
        Trader.Info storage trader = traders[traderAddress];
        
        (uint160 sqrtPriceX96,,) = IVAMM(vammAddress).vammVars();
            
        bool isLiquidatable = MarginCalculator.isLiquidatableTrader(
            MarginCalculator.TraderMarginRequirementParams({
                fixedTokenBalance: trader.fixedTokenBalance,
                variableTokenBalance: trader.variableTokenBalance,
                termStartTimestampWad: termStartTimestampWad,
                termEndTimestampWad: termEndTimestampWad,
                isLM: true,
                historicalApyWad: getHistoricalApy(),
                sqrtPriceX96: sqrtPriceX96,
                variableFactorWad: IRateOracle(rateOracleAddress).variableFactor(termStartTimestampWad, termEndTimestampWad)
            }),
            trader.margin,
            marginCalculatorParameters
        );

        if (!isLiquidatable) {
            revert CannotLiquidate();
        }
        
        uint256 liquidatorRewardValueWad = PRBMathUD60x18.mul(
            PRBMathUD60x18.fromUint(uint256(trader.margin)),
            liquidatorRewardWad
        );

        uint256 liquidatorRewardValue = PRBMathUD60x18.toUint(liquidatorRewardValueWad);

        trader.updateMarginViaDelta(-int256(liquidatorRewardValue));
        
        unwindTrader(traderAddress, trader.variableTokenBalance);

        IERC20Minimal(underlyingToken).transfer(msg.sender, liquidatorRewardValue);

    }
<<<<<<< HEAD
    
    // @audit the following function is unnecessary
    function checkPositionMarginRequirementSatisfied(
            address recipient,
            int24 tickLower,
            int24 tickUpper,
            uint128 amount
        ) internal {

        (, int24 tick, ) = IVAMM(vammAddress).vammVars();
        updatePositionTokenBalancesAndAccountForFees(recipient, tickLower, tickUpper);
        Position.Info storage position = positions.get(recipient, tickLower, tickUpper);
        
        if (position.margin < int256(minMarginToIncentiviseLiquidators)) {
            revert("not enough to incentivise");
        }
        
        uint128 amountTotal = LiquidityMath.addDelta(position._liquidity, int128(amount));
        
        int256 marginRequirement = int256(MarginCalculator.getPositionMarginRequirement(
            MarginCalculator.PositionMarginRequirementParams({
                owner: recipient,
                tickLower: tickLower,
                tickUpper: tickUpper,
                isLM: false,
                currentTick: tick,
                termStartTimestampWad: termStartTimestampWad,
                termEndTimestampWad: termEndTimestampWad,
                liquidity: amountTotal,
                fixedTokenBalance: position.fixedTokenBalance,
                variableTokenBalance: position.variableTokenBalance, 
                variableFactorWad: IRateOracle(rateOracleAddress).variableFactor(termStartTimestampWad, termEndTimestampWad),
                historicalApyWad: getHistoricalApy()
            }), marginCalculatorParameters
        ));
   
        if (marginRequirement > position.margin) {
            revert MarginRequirementNotMet();
        }
    }
=======
>>>>>>> d9243f9c

    /// @inheritdoc IMarginEngine
    function updatePositionPostVAMMInducedMintBurn(IVAMM.ModifyPositionParams memory params) external override {

        /// @dev this function can only be called by the vamm
        require(msg.sender==vammAddress, "only vamm");    
        updatePositionTokenBalancesAndAccountForFees(params.owner, params.tickLower, params.tickUpper);
        /// @audit position is retreived from storage twice: once in the updatePositionTokenBalancesAndAccountForFees, once below

        Position.Info storage position = positions.get(params.owner, params.tickLower, params.tickUpper);
        position.updateLiquidity(params.liquidityDelta);
        
        if (params.liquidityDelta>0) {
            uint256 variableFactorWad = IRateOracle(rateOracleAddress).variableFactor(termStartTimestampWad, termEndTimestampWad);
            checkPositionMarginAboveRequirement(params, position.margin, position._liquidity, position.fixedTokenBalance, position.variableTokenBalance, variableFactorWad);
        }

    }

    function updatePositionPostVAMMInducedSwap(address owner, int24 tickLower, int24 tickUpper, int256 fixedTokenDelta, int256 variableTokenDelta, uint256 cumulativeFeeIncurred, int24 currentTick, uint160 sqrtPriceX96) external override {
        /// @dev this function can only be called by the vamm following a swap    
        /// @audit turn into a modifier
        require(msg.sender==vammAddress, "only vamm");

        Position.Info storage position = positions.get(owner, tickLower, tickUpper);

        updatePositionTokenBalancesAndAccountForFees(owner, tickLower, tickUpper);

        if (cumulativeFeeIncurred > 0) {
            position.updateMarginViaDelta(-int256(cumulativeFeeIncurred));
        }

        position.updateBalancesViaDeltas(fixedTokenDelta, variableTokenDelta);

        uint256 variableFactorWad = IRateOracle(rateOracleAddress).variableFactor(termStartTimestampWad, termEndTimestampWad);
        
        MarginCalculator.PositionMarginRequirementParams
            memory marginReqParams = MarginCalculator
                .PositionMarginRequirementParams({
                    owner: owner,
                    tickLower: tickLower,
                    tickUpper: tickUpper,
                    isLM: false,
                    currentTick: currentTick,
                    termStartTimestampWad: termStartTimestampWad,
                    termEndTimestampWad: termEndTimestampWad,
                    liquidity: position._liquidity,
                    fixedTokenBalance: position.fixedTokenBalance,
                    variableTokenBalance: position.variableTokenBalance,
                    variableFactorWad: variableFactorWad,
                    historicalApyWad: getHistoricalApy(),
                    sqrtPriceX96: sqrtPriceX96
                });

        int256 positionMarginRequirement = int256(
            MarginCalculator.getPositionMarginRequirement(marginReqParams, marginCalculatorParameters)
        );

        if (positionMarginRequirement > position.margin) {
            revert MarginRequirementNotMet();
        }

    }
    
    /// @inheritdoc IMarginEngine
    function updateTraderPostVAMMInducedSwap(address recipient, int256 fixedTokenDelta, int256 variableTokenDelta, uint256 cumulativeFeeIncurred, uint160 sqrtPriceX96) external override {

        /// @dev this function can only be called by the vamm following a swap    
        /// @audit turn into a modifier
        require(msg.sender==vammAddress, "only vamm");
        
        Trader.Info storage trader = traders[recipient];

<<<<<<< HEAD
        /// @audit redundunt since this check is done by the min marign requirement
        if (trader.margin < int256(minMarginToIncentiviseLiquidators)) {
            revert("not enough to incentivise");
        }

=======
>>>>>>> d9243f9c
        if (cumulativeFeeIncurred > 0) {
            trader.updateMarginViaDelta(-int256(cumulativeFeeIncurred));
        }

        trader.updateBalancesViaDeltas(fixedTokenDelta, variableTokenDelta);

        int256 marginRequirement = int256(MarginCalculator.getTraderMarginRequirement(
            MarginCalculator.TraderMarginRequirementParams({
                fixedTokenBalance: trader.fixedTokenBalance,
                variableTokenBalance: trader.variableTokenBalance,
                termStartTimestampWad: termStartTimestampWad,
                termEndTimestampWad: termEndTimestampWad,
                isLM: false,
                historicalApyWad: getHistoricalApy(),
                sqrtPriceX96: sqrtPriceX96,
                variableFactorWad: IRateOracle(rateOracleAddress).variableFactor(termStartTimestampWad, termEndTimestampWad)
            }), marginCalculatorParameters
        ));

        if (marginRequirement > trader.margin) {
            revert MarginRequirementNotMet();
        }
    }

    function updatePositionTokenBalancesAndAccountForFees(
        address owner,
        int24 tickLower,
        int24 tickUpper) internal {

        Position.Info storage position = positions.get(owner, tickLower, tickUpper);
        (int256 fixedTokenGrowthInsideX128, int256 variableTokenGrowthInsideX128, uint256 feeGrowthInsideX128) = IVAMM(vammAddress).computeGrowthInside(tickLower, tickUpper);
        (int256 fixedTokenDelta, int256 variableTokenDelta) = position.calculateFixedAndVariableDelta(fixedTokenGrowthInsideX128, variableTokenGrowthInsideX128);
        uint256 feeDelta = position.calculateFeeDelta(feeGrowthInsideX128);

        position.updateBalancesViaDeltas(fixedTokenDelta, variableTokenDelta);
        position.updateFixedAndVariableTokenGrowthInside(fixedTokenGrowthInsideX128, variableTokenGrowthInsideX128);
        /// @dev collect fees
        position.updateMarginViaDelta(int256(feeDelta));
        position.updateFeeGrowthInside(feeGrowthInsideX128);
    
    }
    
    /// @notice Check if the position margin is above the Initial Margin Requirement
    /// @dev Reverts if position's margin is below the requirement
    /// @param params Position owner, position tickLower, position tickUpper, _
    /// @param updatedMarginWouldBe Amount of margin supporting the position following a margin update if the transaction does not get reverted (e.g. if the margin requirement is not satisfied)
    /// @param positionLiquidity Current liquidity supplied by the position
    /// @param positionFixedTokenBalance Fixed token balance of a position since the last mint/burn/poke
    /// @param positionVariableTokenBalance Variable token balance of a position since the last mint/burn/poke
    /// @param variableFactorWad Accrued Variable Factor, i.e. the variable APY of the underlying yield-bearing pool since the inception of the IRS AMM until now
    /// @dev multiplied by (time in seconds since IRS AMM inception / number of seconds in a year)
    function checkPositionMarginAboveRequirement(
        IMarginEngine.ModifyPositionParams memory params,
        int256 updatedMarginWouldBe,
        uint128 positionLiquidity,
        int256 positionFixedTokenBalance,
        int256 positionVariableTokenBalance,
        uint256 variableFactorWad
    ) internal view {

<<<<<<< HEAD
        (, int24 tick, ) = IVAMM(vammAddress).vammVars();

        // Printer.printInt256("updated margin would be", updatedMarginWouldBe);
        // Printer.printUint256("position liquidity", positionLiquidity);
        // Printer.printUint256("historical apy", getHistoricalApyReadOnly());
        // Printer.printEmptyLine();
=======
        (uint160 sqrtPriceX96, int24 tick, ) = IVAMM(vammAddress).vammVars();
>>>>>>> d9243f9c

        MarginCalculator.PositionMarginRequirementParams
            memory marginReqParams = MarginCalculator
                .PositionMarginRequirementParams({
                    owner: params.owner,
                    tickLower: params.tickLower,
                    tickUpper: params.tickUpper,
                    isLM: false,
                    currentTick: tick,
                    termStartTimestampWad: termStartTimestampWad,
                    termEndTimestampWad: termEndTimestampWad,
                    liquidity: positionLiquidity,
                    fixedTokenBalance: positionFixedTokenBalance,
                    variableTokenBalance: positionVariableTokenBalance,
                    variableFactorWad: variableFactorWad,
<<<<<<< HEAD
                    historicalApyWad: getHistoricalApyReadOnly()
=======
                    historicalApyWad: getHistoricalApy(),
                    sqrtPriceX96: sqrtPriceX96
>>>>>>> d9243f9c
                });

        int256 positionMarginRequirement = int256(
            MarginCalculator.getPositionMarginRequirement(marginReqParams, marginCalculatorParameters)
        );

        Printer.printInt256("positionMarginRequirement", positionMarginRequirement);
        Printer.printInt256("updatedMarginWouldBe     ", updatedMarginWouldBe);

        if (updatedMarginWouldBe <= positionMarginRequirement) {
            revert MarginLessThanMinimum();
        }
    }

    /// @notice Check if the trader margin is above the Initial Margin Requirement
    /// @dev Reverts if trader's margin is below the requirement
    /// @param updatedMarginWouldBe Amount of margin supporting the trader following a margin update if the transaction does not get reverted (e.g. if the margin requirement is not satisfied)
    /// @param fixedTokenBalance Current fixed token balance of a trader
    /// @param variableTokenBalance Current variable token balance of a trader
    /// @param isTraderSettled Is the Trader settled, i.e. has the trader settled their IRS cashflows post IRS AMM maturity
    /// @dev Trader's margin cannot be updated unless the trader is settled
    /// @dev If the current block timestamp is higher than the term end timestamp of the IRS AMM then the trader needs to be settled to be able to update their margin
    /// @dev If the AMM has already expired and the trader is settled then the trader can withdraw their margin
    function checkTraderMarginCanBeUpdated(
        int256 updatedMarginWouldBe,
        int256 fixedTokenBalance,
        int256 variableTokenBalance,
        bool isTraderSettled,
        uint256 variableFactorWad
    ) internal view {

        if (Time.blockTimestampScaled() >= termEndTimestampWad) {
            if (!isTraderSettled) {
                revert TraderNotSettled();
            }
            if (updatedMarginWouldBe < 0) {
                revert WithdrawalExceedsCurrentMargin();
            }
        } else {
            checkTraderMarginAboveRequirement(
                updatedMarginWouldBe,
                fixedTokenBalance,
                variableTokenBalance,
                variableFactorWad
            );
        }
    }

    /// @notice Check if the position margin can be updated
    /// @param params Position owner, position tickLower, position tickUpper, _
    /// @param updatedMarginWouldBe Amount of margin supporting the position following a margin update if the transaction does not get reverted (e.g. if the margin requirement is not satisfied)
    /// @param isPositionBurned The precise definition of a burn position is a position which has zero active liquidity in the vAMM and has settled the IRS cashflows post AMM maturity
    /// @param positionLiquidity Current liquidity supplied by the position
    /// @param positionFixedTokenBalance Fixed token balance of a position since the last mint/burn/poke
    /// @param positionVariableTokenBalance Variable token balance of a position since the last mint/burn/poke
    /// @param variableFactorWad Accrued Variable Factor, i.e. the variable APY of the underlying yield-bearing pool since the inception of the IRS AMM until now
    /// @dev If the current timestamp is higher than the maturity timestamp of the AMM, then the position needs to be burned (detailed definition above)
    function checkPositionMarginCanBeUpdated(
        IMarginEngine.ModifyPositionParams memory params,
        int256 updatedMarginWouldBe,
        bool isPositionBurned,
        bool isPositionSettled,
        uint128 positionLiquidity,
        int256 positionFixedTokenBalance,
        int256 positionVariableTokenBalance,
        uint256 variableFactorWad
    ) internal view {

        /// @dev If the IRS AMM has reached maturity, the only reason why someone would want to update
        /// @dev their margin is to withdraw it completely. If so, the position needs to be both burned
        /// @dev and settled.

        if (Time.blockTimestampScaled() >= termEndTimestampWad) {
            if (!isPositionBurned) {
                revert PositionNotBurned();
            }
            if (!isPositionSettled) {
                revert PositionNotSettled();
            }
            if (updatedMarginWouldBe < 0) {
                revert WithdrawalExceedsCurrentMargin();
            }
        }
        else {
            checkPositionMarginAboveRequirement(
                params,
                updatedMarginWouldBe,
                positionLiquidity,
                positionFixedTokenBalance,
                positionVariableTokenBalance,
                variableFactorWad
            );
        }
    }

    /// @notice Check if the trader margin is above the Initial Margin Requirement
    /// @dev Reverts if trader's margin is below the requirement
    /// @param updatedMarginWouldBe Amount of margin supporting the trader following a margin update if the transaction does not get reverted (e.g. if the margin requirement is not satisfied)
    /// @param fixedTokenBalance Current fixed token balance of a trader
    /// @param variableTokenBalance Current variable token balance of a trader
    function checkTraderMarginAboveRequirement(
        int256 updatedMarginWouldBe,
        int256 fixedTokenBalance,
        int256 variableTokenBalance,
        uint256 variableFactorWad
    ) internal view {

        (uint160 sqrtPriceX96,, ) = IVAMM(vammAddress).vammVars();

        int256 traderMarginRequirement = int256(
            MarginCalculator.getTraderMarginRequirement(
                MarginCalculator.TraderMarginRequirementParams({
                    fixedTokenBalance: fixedTokenBalance,
                    variableTokenBalance: variableTokenBalance,
                    termStartTimestampWad: termStartTimestampWad,
                    termEndTimestampWad: termEndTimestampWad,
                    isLM: false,
<<<<<<< HEAD
                    historicalApyWad: getHistoricalApyReadOnly()
=======
                    historicalApyWad: getHistoricalApy(),
                    sqrtPriceX96: sqrtPriceX96,
                    variableFactorWad: variableFactorWad
>>>>>>> d9243f9c
                }), marginCalculatorParameters
            )
        );

        if (updatedMarginWouldBe <= traderMarginRequirement) {
            revert MarginLessThanMinimum();
        }
    }

    
        /// @notice Unwind a position
    /// @dev Auth:
    /// @dev Before unwinding a position, need to check if it is even necessary to unwind it, i.e. check if the most up to date variable token balance of a position is non-zero
    /// @dev If the current fixed token balance of a position is positive, this implies the position is a net Fixed Taker,
    /// @dev Hence to unwind need to enter into a Variable Taker IRS contract with notional = abs(current variable token balance)
    /// @param owner the owner of the position
    /// @param tickLower the lower tick of the position's tick range
    /// @param tickUpper the upper tick of the position's tick range
    function unwindPosition(
        address owner,
        int24 tickLower,
        int24 tickUpper
    ) internal {
    
        /// @audit check if beyond maturity (done in the liquidation call)
        Tick.checkTicks(tickLower, tickUpper);

        /// @audit below is potentially redundunt since the burn already induces updates via updatePositionPostVAMMMintBurn, needs to be checked

        updatePositionTokenBalancesAndAccountForFees(owner, tickLower, tickUpper);

        Position.Info storage position = positions.get(owner, tickLower, tickUpper);

        if (position.variableTokenBalance != 0 ) {

            int256 _fixedTokenDelta;
            int256 _variableTokenDelta;
            uint256 _cumulativeFeeIncurred;

            /// @dev initiate a swap

            bool isFT = position.variableTokenBalance < 0;

            if (isFT) {
                
                /// @dev get into a Variable Taker swap (the opposite of LP's current position) --> hence isFT is set to false
                /// @dev amountSpecified needs to be negative
                /// @dev since the position.variableTokenBalance is already negative, pass position.variableTokenBalance as amountSpecified
                /// @dev since moving from left to right along the virtual amm, sqrtPriceLimit is set to MIN_SQRT_RATIO

                IVAMM.SwapParams memory params = IVAMM.SwapParams({
                    recipient: owner,
                    isFT: false,
                    amountSpecified: position.variableTokenBalance,
                    sqrtPriceLimitX96: TickMath.MIN_SQRT_RATIO + 1,
                    isUnwind: true,
                    isTrader: false,
                    tickLower: tickLower,
                    tickUpper: tickUpper
                });
                
                // check the outputs are correct
                (_fixedTokenDelta, _variableTokenDelta, _cumulativeFeeIncurred) = IVAMM(vammAddress).swap(params);
            } else {

                /// @dev get into a Fixed Taker swap (the opposite of LP's current position), hence isFT is set to true in SwapParams
                /// @dev amountSpecified needs to be positive
                /// @dev since the position.variableTokenBalance is already positive, pass position.variableTokenBalance as amountSpecified
                /// @dev since moving from right to left along the virtual amm, sqrtPriceLimit is set to MAX_SQRT_RATIO

                IVAMM.SwapParams memory params = IVAMM.SwapParams({
                    recipient: owner,
                    isFT: true,
                    amountSpecified: position.variableTokenBalance,
                    sqrtPriceLimitX96: TickMath.MAX_SQRT_RATIO - 1,
                    isUnwind: true,
                    isTrader: false,
                    tickLower: tickLower,
                    tickUpper: tickUpper
                });

                (_fixedTokenDelta, _variableTokenDelta, _cumulativeFeeIncurred) = IVAMM(vammAddress).swap(params);
            }

            if (_cumulativeFeeIncurred > 0) {
                /// @dev update position margin to account for the fees incurred while conducting a swap in order to unwind
                position.updateMarginViaDelta(-int256(_cumulativeFeeIncurred));
            }
            
            /// @dev passes the _fixedTokenBalance and _variableTokenBalance deltas
            position.updateBalancesViaDeltas(_fixedTokenDelta, _variableTokenDelta);

        }
        
    }
    
    /// @notice Unwind a trader in a given market
    /// @param traderAddress The address of the trader to unwind
    /// @param traderVariableTokenBalance Trader variable token balance
    function unwindTrader(
        address traderAddress,
        int256 traderVariableTokenBalance
    ) internal {

        if (traderVariableTokenBalance != 0) {

            int256 _fixedTokenDelta;
            int256 _variableTokenDelta;
            uint256 _cumulativeFeeIncurred;

            bool isFT = traderVariableTokenBalance < 0;

            if (isFT) {

                /// @dev get into a Variable Taker swap (the opposite of trader's current position), hence isFT is set to false in SwapParams
                /// @dev amountSpecified needs to be negative
                /// @dev since the traderVariableTokenBalance for a FixedTaker (about to unwind) is already negative, pass traderVariableTokenBalance as amountSpecified
                /// @dev since moving from left to right along the virtual amm, sqrtPriceLimit is set to MIN_SQRT_RATIO

                IVAMM.SwapParams memory params = IVAMM.SwapParams({
                    recipient: traderAddress,
                    isFT: false,
                    amountSpecified: traderVariableTokenBalance,
                    sqrtPriceLimitX96: TickMath.MIN_SQRT_RATIO + 1,
                    isUnwind: true,
                    isTrader: true,
                    tickLower: 0,
                    tickUpper: 0
                });

                (_fixedTokenDelta, _variableTokenDelta, _cumulativeFeeIncurred) = IVAMM(vammAddress).swap(params);
            } else {
                
                /// @dev get into a Fixed Taker swap (the opposite of trader's current position), hence isFT is set to true in SwapParams
                /// @dev amountSpecified needs to be positive
                /// @dev since the traderVariableTokenBalance for a VariableTaker (about ot unwind) is already positive, pass traderVariableTokenBalance as amountSpecified
                /// @dev since moving from right to left along the virtual amm, sqrtPriceLimit is set to MAX_SQRT_RATIO

                IVAMM.SwapParams memory params = IVAMM.SwapParams({
                    recipient: traderAddress,
                    isFT: true,
                    amountSpecified: traderVariableTokenBalance,
                    sqrtPriceLimitX96: TickMath.MAX_SQRT_RATIO - 1,
                    isUnwind: true,
                    isTrader: true,
                    tickLower: 0,
                    tickUpper: 0
                });

                (_fixedTokenDelta, _variableTokenDelta, _cumulativeFeeIncurred) = IVAMM(vammAddress).swap(params);
            }

            Trader.Info storage trader = traders[traderAddress];

            if (_cumulativeFeeIncurred > 0) {
                trader.updateMarginViaDelta(-int256(_cumulativeFeeIncurred));
            }

            trader.updateBalancesViaDeltas(_fixedTokenDelta, _variableTokenDelta);
    
        }

    }

}<|MERGE_RESOLUTION|>--- conflicted
+++ resolved
@@ -476,49 +476,6 @@
         IERC20Minimal(underlyingToken).transfer(msg.sender, liquidatorRewardValue);
 
     }
-<<<<<<< HEAD
-    
-    // @audit the following function is unnecessary
-    function checkPositionMarginRequirementSatisfied(
-            address recipient,
-            int24 tickLower,
-            int24 tickUpper,
-            uint128 amount
-        ) internal {
-
-        (, int24 tick, ) = IVAMM(vammAddress).vammVars();
-        updatePositionTokenBalancesAndAccountForFees(recipient, tickLower, tickUpper);
-        Position.Info storage position = positions.get(recipient, tickLower, tickUpper);
-        
-        if (position.margin < int256(minMarginToIncentiviseLiquidators)) {
-            revert("not enough to incentivise");
-        }
-        
-        uint128 amountTotal = LiquidityMath.addDelta(position._liquidity, int128(amount));
-        
-        int256 marginRequirement = int256(MarginCalculator.getPositionMarginRequirement(
-            MarginCalculator.PositionMarginRequirementParams({
-                owner: recipient,
-                tickLower: tickLower,
-                tickUpper: tickUpper,
-                isLM: false,
-                currentTick: tick,
-                termStartTimestampWad: termStartTimestampWad,
-                termEndTimestampWad: termEndTimestampWad,
-                liquidity: amountTotal,
-                fixedTokenBalance: position.fixedTokenBalance,
-                variableTokenBalance: position.variableTokenBalance, 
-                variableFactorWad: IRateOracle(rateOracleAddress).variableFactor(termStartTimestampWad, termEndTimestampWad),
-                historicalApyWad: getHistoricalApy()
-            }), marginCalculatorParameters
-        ));
-   
-        if (marginRequirement > position.margin) {
-            revert MarginRequirementNotMet();
-        }
-    }
-=======
->>>>>>> d9243f9c
 
     /// @inheritdoc IMarginEngine
     function updatePositionPostVAMMInducedMintBurn(IVAMM.ModifyPositionParams memory params) external override {
@@ -592,14 +549,6 @@
         
         Trader.Info storage trader = traders[recipient];
 
-<<<<<<< HEAD
-        /// @audit redundunt since this check is done by the min marign requirement
-        if (trader.margin < int256(minMarginToIncentiviseLiquidators)) {
-            revert("not enough to incentivise");
-        }
-
-=======
->>>>>>> d9243f9c
         if (cumulativeFeeIncurred > 0) {
             trader.updateMarginViaDelta(-int256(cumulativeFeeIncurred));
         }
@@ -660,16 +609,7 @@
         uint256 variableFactorWad
     ) internal view {
 
-<<<<<<< HEAD
-        (, int24 tick, ) = IVAMM(vammAddress).vammVars();
-
-        // Printer.printInt256("updated margin would be", updatedMarginWouldBe);
-        // Printer.printUint256("position liquidity", positionLiquidity);
-        // Printer.printUint256("historical apy", getHistoricalApyReadOnly());
-        // Printer.printEmptyLine();
-=======
         (uint160 sqrtPriceX96, int24 tick, ) = IVAMM(vammAddress).vammVars();
->>>>>>> d9243f9c
 
         MarginCalculator.PositionMarginRequirementParams
             memory marginReqParams = MarginCalculator
@@ -685,12 +625,8 @@
                     fixedTokenBalance: positionFixedTokenBalance,
                     variableTokenBalance: positionVariableTokenBalance,
                     variableFactorWad: variableFactorWad,
-<<<<<<< HEAD
-                    historicalApyWad: getHistoricalApyReadOnly()
-=======
                     historicalApyWad: getHistoricalApy(),
                     sqrtPriceX96: sqrtPriceX96
->>>>>>> d9243f9c
                 });
 
         int256 positionMarginRequirement = int256(
@@ -808,13 +744,9 @@
                     termStartTimestampWad: termStartTimestampWad,
                     termEndTimestampWad: termEndTimestampWad,
                     isLM: false,
-<<<<<<< HEAD
-                    historicalApyWad: getHistoricalApyReadOnly()
-=======
                     historicalApyWad: getHistoricalApy(),
                     sqrtPriceX96: sqrtPriceX96,
                     variableFactorWad: variableFactorWad
->>>>>>> d9243f9c
                 }), marginCalculatorParameters
             )
         );
