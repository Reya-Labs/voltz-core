// SPDX-License-Identifier: MIT

pragma solidity ^0.8.0;
import "./core_libraries/Tick.sol";
import "./interfaces/IMarginEngine.sol";
import "./interfaces/IVAMM.sol";
import "./core_libraries/Position.sol";
import "./core_libraries/Trader.sol";
import "./core_libraries/MarginCalculator.sol";
import "./utils/SafeCast.sol";
import "./interfaces/rate_oracles/IRateOracle.sol";
import "./interfaces/IERC20Minimal.sol";
import "./interfaces/IFCM.sol";
import "prb-math/contracts/PRBMathUD60x18.sol";
import "./core_libraries/FixedAndVariableMath.sol";
import "@openzeppelin/contracts-upgradeable/security/PausableUpgradeable.sol";
import "@openzeppelin/contracts-upgradeable/access/OwnableUpgradeable.sol";
import "@openzeppelin/contracts-upgradeable/proxy/utils/Initializable.sol";

contract MarginEngine is IMarginEngine, Initializable, OwnableUpgradeable, PausableUpgradeable {
    using SafeCast for uint256;
    using SafeCast for int256;
    using Tick for mapping(int24 => Tick.Info);
    
    using Position for mapping(bytes32 => Position.Info);
    using Position for Position.Info;
    using Trader for Trader.Info;

    /// @dev liquidatorReward (in wei) is the percentage of the margin (of a liquidated trader/liquidity provider) that is sent to the liquidator 
    /// @dev following a successful liquidation that results in a trader/position unwind, example value:  2 * 10**15;
    uint256 public override liquidatorRewardWad;
    /// @inheritdoc IMarginEngine
    address public override underlyingToken;
    /// @inheritdoc IMarginEngine
    uint256 public override termStartTimestampWad;
    /// @inheritdoc IMarginEngine
    uint256 public override termEndTimestampWad;
    /// @inheritdoc IMarginEngine
    address public override rateOracleAddress;

    address public override fcm; // full collateralisation module

    mapping(bytes32 => Position.Info) internal positions;
    /// @inheritdoc IMarginEngine
    mapping(address => Trader.Info) public override traders;

    address public override vammAddress;

    MarginCalculatorParameters internal marginCalculatorParameters;

    /// @inheritdoc IMarginEngine
    uint256 public override secondsAgo;

    uint256 private cachedHistoricalApy;
    uint256 private cachedHistoricalApyRefreshTimestamp;

    uint256 public cacheMaxAgeInSeconds;

    address private deployer;

    bool public isInsuranceDepleted;

    // https://docs.openzeppelin.com/upgrades-plugins/1.x/writing-upgradeable
    /// @custom:oz-upgrades-unsafe-allow constructor
    constructor() initializer {  

        deployer = msg.sender; /// this is presumably the factory

    }

    function initialize(address _underlyingToken, address _rateOracleAddress, uint256 _termStartTimestampWad, uint256 _termEndTimestampWad) external override initializer {
        require(_underlyingToken != address(0), "UT must be set");
        require(_rateOracleAddress != address(0), "RO must be set");
        require(_termStartTimestampWad != 0, "TS must be set");
        require(_termEndTimestampWad != 0, "TE must be set");

        underlyingToken = _underlyingToken;
        rateOracleAddress = _rateOracleAddress;
        termStartTimestampWad = _termStartTimestampWad;
        termEndTimestampWad = _termEndTimestampWad;

        __Ownable_init();
        __Pausable_init();
    }

    /// Only the position/trade owner can update the LP/Trader margin
    error OnlyOwnerCanUpdatePosition();

    /// Margin delta must not equal zero
    error InvalidMarginDelta();

    /// Positions and Traders cannot be settled before the applicable interest rate swap has matured 
    error CannotSettleBeforeMaturity();

    /// The position/trader needs to be below the liquidation threshold to be liquidated
    error CannotLiquidate();

    /// The resulting margin does not meet minimum requirements
    error MarginRequirementNotMet();

    modifier nonZeroDelta (int256 marginDelta) {
        if (marginDelta == 0) {
            revert InvalidMarginDelta();
        }
        _;
    }

    modifier onlyAfterMaturity () {
        if (termEndTimestampWad > Time.blockTimestampScaled()) {
            revert CannotSettleBeforeMaturity();
        }
        _;
    }

    /// @dev Modifier that ensures new LP positions cannot be minted after one day before the maturity of the vamm
    /// @dev also ensures new swaps cannot be conducted after one day before maturity of the vamm
    modifier checkCurrentTimestampTermEndTimestampDelta() {
        if (Time.isCloseToMaturityOrBeyondMaturity(termEndTimestampWad)) {
        revert("closeToOrBeyondMaturity");
        }
        _;
    }

    /// @notice Set the per-oracle MarginCalculatorParameters
    /// @param _marginCalculatorParameters the MarginCalculatorParameters to set
    function setMarginCalculatorParameters(
        MarginCalculatorParameters memory _marginCalculatorParameters
    ) external override onlyOwner {
        marginCalculatorParameters = _marginCalculatorParameters;
    }

    function setVAMMAddress(address _vAMMAddress) external override onlyOwner {
        vammAddress = _vAMMAddress;
    }

    function setFCM(address _fcm) external override onlyOwner {
        fcm = _fcm;
    }

    /// @inheritdoc IMarginEngine
    function setSecondsAgo(uint256 _secondsAgo)
        external
        override
        onlyOwner
    {
        secondsAgo = _secondsAgo;
        emit HistoricalApyWindowSet(_secondsAgo);
    }

    /// @notice Sets the maximum age that the cached historical APY value
    /// @param _cacheMaxAgeInSeconds The new maximum age that the historical APY cache can be before being considered stale
    function setCacheMaxAgeInSeconds(uint256 _cacheMaxAgeInSeconds)
        external
        onlyOwner
    {
        cacheMaxAgeInSeconds = _cacheMaxAgeInSeconds;
        emit CacheMaxAgeSet(_cacheMaxAgeInSeconds);
    }

    function setIsInsuranceDepleted(bool _isInsuranceDepleted) external override onlyOwner {
        isInsuranceDepleted = _isInsuranceDepleted;
        emit IsInsuranceDepletedSet(_isInsuranceDepleted);
    }

<<<<<<< HEAD
    function setMinMarginToIncentiviseLiquidators(uint256 _minMarginToIncentiviseLiquidators) external override onlyOwner {
        minMarginToIncentiviseLiquidators = _minMarginToIncentiviseLiquidators;
        emit MinMarginToIncentiviseLiquidatorsSet(_minMarginToIncentiviseLiquidators);
    }

=======
>>>>>>> d1438503
    function collectProtocol(address recipient, uint256 amount)
        external
        override
        onlyOwner{

        if (amount > 0) {
            /// @dev if the amount exceeds the available balances, IVAMM(vammAddress).updateProtocolFees(amount) should be reverted as intended
            IVAMM(vammAddress).updateProtocolFees(amount);
            IERC20Minimal(underlyingToken).transfer(
                recipient,
                amount
            );
        }

        emit CollectProtocol(recipient, amount);
    }
    
    function setLiquidatorReward(uint256 _liquidatorRewardWad) external override onlyOwner {
        liquidatorRewardWad = _liquidatorRewardWad;
        emit LiquidatorRewardSet(_liquidatorRewardWad);
    }

    /// @inheritdoc IMarginEngine
    function getPosition(address owner,
                         int24 tickLower,
                         int24 tickUpper)
        external override view returns (Position.Info memory position) {
            return positions.get(owner, tickLower, tickUpper);
    }

    /// @dev Transfers funds in from account if _marginDelta is positive, or out to account if _marginDelta is negative
    function transferMargin(address _account, int256 _marginDelta) internal {
        if (_marginDelta > 0) {
            IERC20Minimal(underlyingToken).transferFrom(_account, address(this), uint256(_marginDelta));
        } else {

            uint256 marginEngineBalance = IERC20Minimal(underlyingToken).balanceOf(address(this)); 
            
            if (uint256(-_marginDelta) > marginEngineBalance) {
                uint256 remainingDeltaToCover = uint256(-_marginDelta);
                if (marginEngineBalance > 0) {
                    remainingDeltaToCover = remainingDeltaToCover - marginEngineBalance;
                    IERC20Minimal(underlyingToken).transfer(_account, marginEngineBalance);
                }
                IFCM(fcm).transferMarginToMarginEngineTrader(_account, remainingDeltaToCover);
            }

            IERC20Minimal(underlyingToken).transfer(_account, uint256(-_marginDelta));
        }
    }

    function transferMarginToFCMTrader(address _account, uint256 marginDelta) external override {
        /// @audit can only be called by the FCM
        IERC20Minimal(underlyingToken).transfer(_account, marginDelta);
    }

    /// @inheritdoc IMarginEngine
    function updatePositionMargin(ModifyPositionParams memory params, int256 marginDelta) external nonZeroDelta(marginDelta) override {

        Tick.checkTicks(params.tickLower, params.tickUpper);

        updatePositionTokenBalancesAndAccountForFees(params.owner, params.tickLower, params.tickUpper);
        Position.Info storage position = positions.get(params.owner, params.tickLower, params.tickUpper);  
        require((position.margin + marginDelta) > 0, "can't withdraw more than have");
        
        if (marginDelta < 0) {

            if (params.owner != msg.sender) {
                revert OnlyOwnerCanUpdatePosition();
            }

            if (isInsuranceDepleted) {

                position.updateMarginViaDelta(marginDelta);

                transferMargin(msg.sender, marginDelta);

            } else {

                uint256 variableFactorWad = IRateOracle(rateOracleAddress).variableFactor(termStartTimestampWad, termEndTimestampWad);
            
                int256 updatedMarginWouldBe = position.margin + marginDelta;

                checkPositionMarginCanBeUpdated(params, updatedMarginWouldBe, position._liquidity==0, position.isSettled, position._liquidity, position.fixedTokenBalance, position.variableTokenBalance, variableFactorWad); 

                position.updateMarginViaDelta(marginDelta);

                transferMargin(msg.sender, marginDelta);
            }

        } else {

            position.updateMarginViaDelta(marginDelta);

            transferMargin(msg.sender, marginDelta);
        }
           
    }
    

    /// @inheritdoc IMarginEngine
    function updateTraderMargin(address traderAddress, int256 marginDelta) external nonZeroDelta(marginDelta) override {
        
        Trader.Info storage trader = traders[traderAddress];
        require((trader.margin + marginDelta) > 0, "can't withdraw more than have");
        
        if (marginDelta < 0) {

            if (traderAddress != msg.sender) {
                revert OnlyOwnerCanUpdatePosition();
            }

            if (isInsuranceDepleted) {

                trader.updateMarginViaDelta(marginDelta);

                transferMargin(msg.sender, marginDelta);

            } else {
                int256 updatedMarginWouldBe = trader.margin + marginDelta;
            
                checkTraderMarginCanBeUpdated(updatedMarginWouldBe, trader.fixedTokenBalance, trader.variableTokenBalance, trader.isSettled, IRateOracle(rateOracleAddress).variableFactor(termStartTimestampWad, termEndTimestampWad));

                trader.updateMarginViaDelta(marginDelta);

                transferMargin(msg.sender, marginDelta);
            }

        } else {
            
            trader.updateMarginViaDelta(marginDelta);

            transferMargin(msg.sender, marginDelta);
        }

    }
    
    /// @inheritdoc IMarginEngine
    function settlePosition(ModifyPositionParams memory params) external override whenNotPaused onlyAfterMaturity {
        
        Tick.checkTicks(params.tickLower, params.tickUpper);

        Position.Info storage position = positions.get(params.owner, params.tickLower, params.tickUpper); 
            
        require(!position.isSettled, "already settled");
        
        updatePositionTokenBalancesAndAccountForFees(params.owner, params.tickLower, params.tickUpper);
        
        int256 settlementCashflow = FixedAndVariableMath.calculateSettlementCashflow(position.fixedTokenBalance, position.variableTokenBalance, termStartTimestampWad, termEndTimestampWad, IRateOracle(rateOracleAddress).variableFactor(termStartTimestampWad, termEndTimestampWad));

        position.updateBalancesViaDeltas(-position.fixedTokenBalance, -position.variableTokenBalance);
        position.updateMarginViaDelta(settlementCashflow);
        position.settlePosition();
    }
    
    /// @inheritdoc IMarginEngine
    function settleTrader(address traderAddress) external override whenNotPaused onlyAfterMaturity {
        
        /// @dev anyone should be able to call this function post matrity

        Trader.Info storage trader = traders[traderAddress];

        require(!trader.isSettled, "not settled");

        int256 settlementCashflow = FixedAndVariableMath.calculateSettlementCashflow(trader.fixedTokenBalance, trader.variableTokenBalance, termStartTimestampWad, termEndTimestampWad, IRateOracle(rateOracleAddress).variableFactor(termStartTimestampWad, termEndTimestampWad));

        trader.updateBalancesViaDeltas(-trader.fixedTokenBalance, -trader.variableTokenBalance);
        trader.updateMarginViaDelta(settlementCashflow);
        trader.settleTrader();
    }

    /// @notice Computes the historical APY value of the RateOracle 
    /// @dev The lookback window used by this function is determined by the secondsAgo state variable    
    function getHistoricalApy()
        public
        returns (uint256)
    {
        if (cachedHistoricalApyRefreshTimestamp < block.timestamp - cacheMaxAgeInSeconds) {
            // Cache is stale
            _refreshHistoricalApyCache();
        }
        return cachedHistoricalApy;
    }

    /// @notice Computes the historical APY value of the RateOracle 
    /// @dev The lookback window used by this function is determined by the secondsAgo state variable    
    function getHistoricalApyReadOnly()
        public
        view
        returns (uint256)
    {
        if (cachedHistoricalApyRefreshTimestamp < block.timestamp - cacheMaxAgeInSeconds) {
            // Cache is stale
            return _getHistoricalApy();
        }
        return cachedHistoricalApy;
    }

    /// @notice Computes the historical APY value of the RateOracle 
    /// @dev The lookback window used by this function is determined by the secondsAgo state variable    
    function _getHistoricalApy()
        internal 
        view
        returns (uint256)
    {
        uint256 to = block.timestamp;
        uint256 from = to - secondsAgo;

        return IRateOracle(rateOracleAddress).getApyFromTo(from, to);
    }

    /// @notice Updates the cached historical APY value of the RateOracle even if the cache is not stale 
    function _refreshHistoricalApyCache()
        internal
    {
        cachedHistoricalApy = _getHistoricalApy();
        cachedHistoricalApyRefreshTimestamp = block.timestamp;
    }
    
    
    /// @inheritdoc IMarginEngine
    function liquidatePosition(ModifyPositionParams memory params) external checkCurrentTimestampTermEndTimestampDelta override {

        /// @dev can only happen before maturity, this is checked when an unwind is triggered which in turn triggers a swap which checks for this condition

        Tick.checkTicks(params.tickLower, params.tickUpper);

        (uint160 sqrtPriceX96, int24 tick, ) = IVAMM(vammAddress).vammVars();
        updatePositionTokenBalancesAndAccountForFees(params.owner, params.tickLower, params.tickUpper);
        Position.Info storage position = positions.get(params.owner, params.tickLower, params.tickUpper);  

        bool isLiquidatable = MarginCalculator.isLiquidatablePosition(
            MarginCalculator.PositionMarginRequirementParams({
                owner: params.owner,
                tickLower: params.tickLower,
                tickUpper: params.tickUpper,
                isLM: true,
                currentTick: tick,
                termStartTimestampWad: termStartTimestampWad,
                termEndTimestampWad: termEndTimestampWad,
                liquidity: position._liquidity,
                fixedTokenBalance: position.fixedTokenBalance,
                variableTokenBalance: position.variableTokenBalance,
                variableFactorWad: IRateOracle(rateOracleAddress).variableFactor(termStartTimestampWad, termEndTimestampWad),
                historicalApyWad: getHistoricalApy(),
                sqrtPriceX96: sqrtPriceX96
            }),
            position.margin,
            marginCalculatorParameters
        );

        if (!isLiquidatable) {
            revert CannotLiquidate();
        }

        uint256 liquidatorRewardValueWad = PRBMathUD60x18.mul(PRBMathUD60x18.fromUint(uint256(position.margin)), liquidatorRewardWad);

        uint256 liquidatorRewardValue = PRBMathUD60x18.toUint(liquidatorRewardValueWad);

        position.updateMarginViaDelta(-int256(liquidatorRewardValue));

        /// @dev pass position._liquidity to ensure all of the liqudity is burnt

        IVAMM(vammAddress).burn(params.owner, params.tickLower, params.tickUpper, position._liquidity);

        /// @audit what if unwind fails, should ideally be a no-op
        unwindPosition(params.owner, params.tickLower, params.tickUpper);

        IERC20Minimal(underlyingToken).transfer(msg.sender, liquidatorRewardValue);
        
    }

    /// @inheritdoc IMarginEngine
    function liquidateTrader(address traderAddress) external checkCurrentTimestampTermEndTimestampDelta override {

        /// @dev can only happen before maturity, this is checked when an unwind is triggered which in turn triggers a swap which checks for this condition

        require(traderAddress!=fcm, "not FCM");
        
        Trader.Info storage trader = traders[traderAddress];
        
        (uint160 sqrtPriceX96,,) = IVAMM(vammAddress).vammVars();
            
        bool isLiquidatable = MarginCalculator.isLiquidatableTrader(
            MarginCalculator.TraderMarginRequirementParams({
                fixedTokenBalance: trader.fixedTokenBalance,
                variableTokenBalance: trader.variableTokenBalance,
                termStartTimestampWad: termStartTimestampWad,
                termEndTimestampWad: termEndTimestampWad,
                isLM: true,
                historicalApyWad: getHistoricalApy(),
                sqrtPriceX96: sqrtPriceX96,
                variableFactorWad: IRateOracle(rateOracleAddress).variableFactor(termStartTimestampWad, termEndTimestampWad)
            }),
            trader.margin,
            marginCalculatorParameters
        );

        if (!isLiquidatable) {
            revert CannotLiquidate();
        }
        
        uint256 liquidatorRewardValueWad = PRBMathUD60x18.mul(
            PRBMathUD60x18.fromUint(uint256(trader.margin)),
            liquidatorRewardWad
        );

        uint256 liquidatorRewardValue = PRBMathUD60x18.toUint(liquidatorRewardValueWad);

        trader.updateMarginViaDelta(-int256(liquidatorRewardValue));
        
        unwindTrader(traderAddress, trader.variableTokenBalance);

        IERC20Minimal(underlyingToken).transfer(msg.sender, liquidatorRewardValue);

    }

    /// @inheritdoc IMarginEngine
    function updatePositionPostVAMMInducedMintBurn(IVAMM.ModifyPositionParams memory params) external override {

        /// @dev this function can only be called by the vamm
        require(msg.sender==vammAddress, "only vamm");    
        updatePositionTokenBalancesAndAccountForFees(params.owner, params.tickLower, params.tickUpper);
        /// @audit position is retreived from storage twice: once in the updatePositionTokenBalancesAndAccountForFees, once below

        Position.Info storage position = positions.get(params.owner, params.tickLower, params.tickUpper);
        position.updateLiquidity(params.liquidityDelta);
        
        if (params.liquidityDelta>0) {
            uint256 variableFactorWad = IRateOracle(rateOracleAddress).variableFactor(termStartTimestampWad, termEndTimestampWad);
            checkPositionMarginAboveRequirement(params, position.margin, position._liquidity, position.fixedTokenBalance, position.variableTokenBalance, variableFactorWad);
        }

    }

    function updatePositionPostVAMMInducedSwap(address owner, int24 tickLower, int24 tickUpper, int256 fixedTokenDelta, int256 variableTokenDelta, uint256 cumulativeFeeIncurred, int24 currentTick, uint160 sqrtPriceX96) external override {
        /// @dev this function can only be called by the vamm following a swap    
        /// @audit turn into a modifier
        require(msg.sender==vammAddress, "only vamm");

        Position.Info storage position = positions.get(owner, tickLower, tickUpper);

        updatePositionTokenBalancesAndAccountForFees(owner, tickLower, tickUpper);

        if (cumulativeFeeIncurred > 0) {
            position.updateMarginViaDelta(-int256(cumulativeFeeIncurred));
        }

        position.updateBalancesViaDeltas(fixedTokenDelta, variableTokenDelta);

        uint256 variableFactorWad = IRateOracle(rateOracleAddress).variableFactor(termStartTimestampWad, termEndTimestampWad);
        
        MarginCalculator.PositionMarginRequirementParams
            memory marginReqParams = MarginCalculator
                .PositionMarginRequirementParams({
                    owner: owner,
                    tickLower: tickLower,
                    tickUpper: tickUpper,
                    isLM: false,
                    currentTick: currentTick,
                    termStartTimestampWad: termStartTimestampWad,
                    termEndTimestampWad: termEndTimestampWad,
                    liquidity: position._liquidity,
                    fixedTokenBalance: position.fixedTokenBalance,
                    variableTokenBalance: position.variableTokenBalance,
                    variableFactorWad: variableFactorWad,
                    historicalApyWad: getHistoricalApy(),
                    sqrtPriceX96: sqrtPriceX96
                });

        int256 positionMarginRequirement = int256(
            MarginCalculator.getPositionMarginRequirement(marginReqParams, marginCalculatorParameters)
        );

        if (positionMarginRequirement > position.margin) {
            revert MarginRequirementNotMet();
        }

    }
    
    /// @inheritdoc IMarginEngine
    function updateTraderPostVAMMInducedSwap(address recipient, int256 fixedTokenDelta, int256 variableTokenDelta, uint256 cumulativeFeeIncurred, uint160 sqrtPriceX96) external override {

        /// @dev this function can only be called by the vamm following a swap    
        /// @audit turn into a modifier
        require(msg.sender==vammAddress, "only vamm");
        
        Trader.Info storage trader = traders[recipient];

        if (cumulativeFeeIncurred > 0) {
            trader.updateMarginViaDelta(-int256(cumulativeFeeIncurred));
        }

        trader.updateBalancesViaDeltas(fixedTokenDelta, variableTokenDelta);

        int256 marginRequirement = int256(MarginCalculator.getTraderMarginRequirement(
            MarginCalculator.TraderMarginRequirementParams({
                fixedTokenBalance: trader.fixedTokenBalance,
                variableTokenBalance: trader.variableTokenBalance,
                termStartTimestampWad: termStartTimestampWad,
                termEndTimestampWad: termEndTimestampWad,
                isLM: false,
                historicalApyWad: getHistoricalApy(),
                sqrtPriceX96: sqrtPriceX96,
                variableFactorWad: IRateOracle(rateOracleAddress).variableFactor(termStartTimestampWad, termEndTimestampWad)
            }), marginCalculatorParameters
        ));

        if (marginRequirement > trader.margin) {
            revert MarginRequirementNotMet();
        }
        emit TraderPostVAMMInducedSwapUpdate(recipient, fixedTokenDelta, variableTokenDelta, cumulativeFeeIncurred);
    }

    function updatePositionTokenBalancesAndAccountForFees(
        address owner,
        int24 tickLower,
        int24 tickUpper) internal {

        Position.Info storage position = positions.get(owner, tickLower, tickUpper);
        (int256 fixedTokenGrowthInsideX128, int256 variableTokenGrowthInsideX128, uint256 feeGrowthInsideX128) = IVAMM(vammAddress).computeGrowthInside(tickLower, tickUpper);
        (int256 fixedTokenDelta, int256 variableTokenDelta) = position.calculateFixedAndVariableDelta(fixedTokenGrowthInsideX128, variableTokenGrowthInsideX128);
        uint256 feeDelta = position.calculateFeeDelta(feeGrowthInsideX128);

        position.updateBalancesViaDeltas(fixedTokenDelta, variableTokenDelta);
        position.updateFixedAndVariableTokenGrowthInside(fixedTokenGrowthInsideX128, variableTokenGrowthInsideX128);
        /// @dev collect fees
        position.updateMarginViaDelta(int256(feeDelta));
        position.updateFeeGrowthInside(feeGrowthInsideX128);
    
        emit PositionTokenBalancesAndAccountForFeesUpdate(owner, fixedTokenDelta, variableTokenDelta, feeDelta);
    }
    
    /// @notice Check if the position margin is above the Initial Margin Requirement
    /// @dev Reverts if position's margin is below the requirement
    /// @param params Position owner, position tickLower, position tickUpper, _
    /// @param updatedMarginWouldBe Amount of margin supporting the position following a margin update if the transaction does not get reverted (e.g. if the margin requirement is not satisfied)
    /// @param positionLiquidity Current liquidity supplied by the position
    /// @param positionFixedTokenBalance Fixed token balance of a position since the last mint/burn/poke
    /// @param positionVariableTokenBalance Variable token balance of a position since the last mint/burn/poke
    /// @param variableFactorWad Accrued Variable Factor, i.e. the variable APY of the underlying yield-bearing pool since the inception of the IRS AMM until now
    /// @dev multiplied by (time in seconds since IRS AMM inception / number of seconds in a year)
    function checkPositionMarginAboveRequirement(
        IMarginEngine.ModifyPositionParams memory params,
        int256 updatedMarginWouldBe,
        uint128 positionLiquidity,
        int256 positionFixedTokenBalance,
        int256 positionVariableTokenBalance,
        uint256 variableFactorWad
    ) internal {

        (uint160 sqrtPriceX96, int24 tick, ) = IVAMM(vammAddress).vammVars();

        MarginCalculator.PositionMarginRequirementParams
            memory marginReqParams = MarginCalculator
                .PositionMarginRequirementParams({
                    owner: params.owner,
                    tickLower: params.tickLower,
                    tickUpper: params.tickUpper,
                    isLM: false,
                    currentTick: tick,
                    termStartTimestampWad: termStartTimestampWad,
                    termEndTimestampWad: termEndTimestampWad,
                    liquidity: positionLiquidity,
                    fixedTokenBalance: positionFixedTokenBalance,
                    variableTokenBalance: positionVariableTokenBalance,
                    variableFactorWad: variableFactorWad,
                    historicalApyWad: getHistoricalApy(),
                    sqrtPriceX96: sqrtPriceX96
                });

        int256 positionMarginRequirement = int256(
            MarginCalculator.getPositionMarginRequirement(marginReqParams, marginCalculatorParameters)
        );

        Printer.printInt256("positionMarginRequirement", positionMarginRequirement);
        Printer.printInt256("updatedMarginWouldBe     ", updatedMarginWouldBe);

        if (updatedMarginWouldBe <= positionMarginRequirement) {
            revert MarginLessThanMinimum();
        }
    }

    /// @notice Check if the trader margin is above the Initial Margin Requirement
    /// @dev Reverts if trader's margin is below the requirement
    /// @param updatedMarginWouldBe Amount of margin supporting the trader following a margin update if the transaction does not get reverted (e.g. if the margin requirement is not satisfied)
    /// @param fixedTokenBalance Current fixed token balance of a trader
    /// @param variableTokenBalance Current variable token balance of a trader
    /// @param isTraderSettled Is the Trader settled, i.e. has the trader settled their IRS cashflows post IRS AMM maturity
    /// @dev Trader's margin cannot be updated unless the trader is settled
    /// @dev If the current block timestamp is higher than the term end timestamp of the IRS AMM then the trader needs to be settled to be able to update their margin
    /// @dev If the AMM has already expired and the trader is settled then the trader can withdraw their margin
    function checkTraderMarginCanBeUpdated(
        int256 updatedMarginWouldBe,
        int256 fixedTokenBalance,
        int256 variableTokenBalance,
        bool isTraderSettled,
        uint256 variableFactorWad
    ) internal {

        if (Time.blockTimestampScaled() >= termEndTimestampWad) {
            if (!isTraderSettled) {
                revert TraderNotSettled();
            }
            if (updatedMarginWouldBe < 0) {
                revert WithdrawalExceedsCurrentMargin();
            }
        } else {
            checkTraderMarginAboveRequirement(
                updatedMarginWouldBe,
                fixedTokenBalance,
                variableTokenBalance,
                variableFactorWad
            );
        }
    }

    /// @notice Check if the position margin can be updated
    /// @param params Position owner, position tickLower, position tickUpper, _
    /// @param updatedMarginWouldBe Amount of margin supporting the position following a margin update if the transaction does not get reverted (e.g. if the margin requirement is not satisfied)
    /// @param isPositionBurned The precise definition of a burn position is a position which has zero active liquidity in the vAMM and has settled the IRS cashflows post AMM maturity
    /// @param positionLiquidity Current liquidity supplied by the position
    /// @param positionFixedTokenBalance Fixed token balance of a position since the last mint/burn/poke
    /// @param positionVariableTokenBalance Variable token balance of a position since the last mint/burn/poke
    /// @param variableFactorWad Accrued Variable Factor, i.e. the variable APY of the underlying yield-bearing pool since the inception of the IRS AMM until now
    /// @dev If the current timestamp is higher than the maturity timestamp of the AMM, then the position needs to be burned (detailed definition above)
    function checkPositionMarginCanBeUpdated(
        IMarginEngine.ModifyPositionParams memory params,
        int256 updatedMarginWouldBe,
        bool isPositionBurned,
        bool isPositionSettled,
        uint128 positionLiquidity,
        int256 positionFixedTokenBalance,
        int256 positionVariableTokenBalance,
        uint256 variableFactorWad
    ) internal {

        /// @dev If the IRS AMM has reached maturity, the only reason why someone would want to update
        /// @dev their margin is to withdraw it completely. If so, the position needs to be both burned
        /// @dev and settled.

        if (Time.blockTimestampScaled() >= termEndTimestampWad) {
            if (!isPositionBurned) {
                revert PositionNotBurned();
            }
            if (!isPositionSettled) {
                revert PositionNotSettled();
            }
            if (updatedMarginWouldBe < 0) {
                revert WithdrawalExceedsCurrentMargin();
            }
        }
        else {
            checkPositionMarginAboveRequirement(
                params,
                updatedMarginWouldBe,
                positionLiquidity,
                positionFixedTokenBalance,
                positionVariableTokenBalance,
                variableFactorWad
            );
        }
    }

    /// @notice Check if the trader margin is above the Initial Margin Requirement
    /// @dev Reverts if trader's margin is below the requirement
    /// @param updatedMarginWouldBe Amount of margin supporting the trader following a margin update if the transaction does not get reverted (e.g. if the margin requirement is not satisfied)
    /// @param fixedTokenBalance Current fixed token balance of a trader
    /// @param variableTokenBalance Current variable token balance of a trader
    function checkTraderMarginAboveRequirement(
        int256 updatedMarginWouldBe,
        int256 fixedTokenBalance,
        int256 variableTokenBalance,
        uint256 variableFactorWad
    ) internal {

        (uint160 sqrtPriceX96,, ) = IVAMM(vammAddress).vammVars();

        int256 traderMarginRequirement = int256(
            MarginCalculator.getTraderMarginRequirement(
                MarginCalculator.TraderMarginRequirementParams({
                    fixedTokenBalance: fixedTokenBalance,
                    variableTokenBalance: variableTokenBalance,
                    termStartTimestampWad: termStartTimestampWad,
                    termEndTimestampWad: termEndTimestampWad,
                    isLM: false,
                    historicalApyWad: getHistoricalApy(),
                    sqrtPriceX96: sqrtPriceX96,
                    variableFactorWad: variableFactorWad
                }), marginCalculatorParameters
            )
        );

        if (updatedMarginWouldBe <= traderMarginRequirement) {
            revert MarginLessThanMinimum();
        }
    }

    
        /// @notice Unwind a position
    /// @dev Auth:
    /// @dev Before unwinding a position, need to check if it is even necessary to unwind it, i.e. check if the most up to date variable token balance of a position is non-zero
    /// @dev If the current fixed token balance of a position is positive, this implies the position is a net Fixed Taker,
    /// @dev Hence to unwind need to enter into a Variable Taker IRS contract with notional = abs(current variable token balance)
    /// @param owner the owner of the position
    /// @param tickLower the lower tick of the position's tick range
    /// @param tickUpper the upper tick of the position's tick range
    function unwindPosition(
        address owner,
        int24 tickLower,
        int24 tickUpper
    ) internal {
    
        /// @audit check if beyond maturity (done in the liquidation call)
        Tick.checkTicks(tickLower, tickUpper);

        /// @audit below is potentially redundunt since the burn already induces updates via updatePositionPostVAMMMintBurn, needs to be checked

        updatePositionTokenBalancesAndAccountForFees(owner, tickLower, tickUpper);

        Position.Info storage position = positions.get(owner, tickLower, tickUpper);

        if (position.variableTokenBalance != 0 ) {

            int256 _fixedTokenDelta;
            int256 _variableTokenDelta;
            uint256 _cumulativeFeeIncurred;

            /// @dev initiate a swap

            bool isFT = position.variableTokenBalance < 0;

            if (isFT) {
                
                /// @dev get into a Variable Taker swap (the opposite of LP's current position) --> hence isFT is set to false
                /// @dev amountSpecified needs to be negative
                /// @dev since the position.variableTokenBalance is already negative, pass position.variableTokenBalance as amountSpecified
                /// @dev since moving from left to right along the virtual amm, sqrtPriceLimit is set to MIN_SQRT_RATIO

                IVAMM.SwapParams memory params = IVAMM.SwapParams({
                    recipient: owner,
                    isFT: false,
                    amountSpecified: position.variableTokenBalance,
                    sqrtPriceLimitX96: TickMath.MIN_SQRT_RATIO + 1,
                    isUnwind: true,
                    isTrader: false,
                    tickLower: tickLower,
                    tickUpper: tickUpper
                });
                
                // check the outputs are correct
                (_fixedTokenDelta, _variableTokenDelta, _cumulativeFeeIncurred) = IVAMM(vammAddress).swap(params);
            } else {

                /// @dev get into a Fixed Taker swap (the opposite of LP's current position), hence isFT is set to true in SwapParams
                /// @dev amountSpecified needs to be positive
                /// @dev since the position.variableTokenBalance is already positive, pass position.variableTokenBalance as amountSpecified
                /// @dev since moving from right to left along the virtual amm, sqrtPriceLimit is set to MAX_SQRT_RATIO

                IVAMM.SwapParams memory params = IVAMM.SwapParams({
                    recipient: owner,
                    isFT: true,
                    amountSpecified: position.variableTokenBalance,
                    sqrtPriceLimitX96: TickMath.MAX_SQRT_RATIO - 1,
                    isUnwind: true,
                    isTrader: false,
                    tickLower: tickLower,
                    tickUpper: tickUpper
                });

                (_fixedTokenDelta, _variableTokenDelta, _cumulativeFeeIncurred) = IVAMM(vammAddress).swap(params);
            }

            if (_cumulativeFeeIncurred > 0) {
                /// @dev update position margin to account for the fees incurred while conducting a swap in order to unwind
                position.updateMarginViaDelta(-int256(_cumulativeFeeIncurred));
            }
            
            /// @dev passes the _fixedTokenBalance and _variableTokenBalance deltas
            position.updateBalancesViaDeltas(_fixedTokenDelta, _variableTokenDelta);

        }
        
    }
    
    /// @notice Unwind a trader in a given market
    /// @param traderAddress The address of the trader to unwind
    /// @param traderVariableTokenBalance Trader variable token balance
    function unwindTrader(
        address traderAddress,
        int256 traderVariableTokenBalance
    ) internal {

        if (traderVariableTokenBalance != 0) {

            int256 _fixedTokenDelta;
            int256 _variableTokenDelta;
            uint256 _cumulativeFeeIncurred;

            bool isFT = traderVariableTokenBalance < 0;

            if (isFT) {

                /// @dev get into a Variable Taker swap (the opposite of trader's current position), hence isFT is set to false in SwapParams
                /// @dev amountSpecified needs to be negative
                /// @dev since the traderVariableTokenBalance for a FixedTaker (about to unwind) is already negative, pass traderVariableTokenBalance as amountSpecified
                /// @dev since moving from left to right along the virtual amm, sqrtPriceLimit is set to MIN_SQRT_RATIO

                IVAMM.SwapParams memory params = IVAMM.SwapParams({
                    recipient: traderAddress,
                    isFT: false,
                    amountSpecified: traderVariableTokenBalance,
                    sqrtPriceLimitX96: TickMath.MIN_SQRT_RATIO + 1,
                    isUnwind: true,
                    isTrader: true,
                    tickLower: 0,
                    tickUpper: 0
                });

                (_fixedTokenDelta, _variableTokenDelta, _cumulativeFeeIncurred) = IVAMM(vammAddress).swap(params);
            } else {
                
                /// @dev get into a Fixed Taker swap (the opposite of trader's current position), hence isFT is set to true in SwapParams
                /// @dev amountSpecified needs to be positive
                /// @dev since the traderVariableTokenBalance for a VariableTaker (about ot unwind) is already positive, pass traderVariableTokenBalance as amountSpecified
                /// @dev since moving from right to left along the virtual amm, sqrtPriceLimit is set to MAX_SQRT_RATIO

                IVAMM.SwapParams memory params = IVAMM.SwapParams({
                    recipient: traderAddress,
                    isFT: true,
                    amountSpecified: traderVariableTokenBalance,
                    sqrtPriceLimitX96: TickMath.MAX_SQRT_RATIO - 1,
                    isUnwind: true,
                    isTrader: true,
                    tickLower: 0,
                    tickUpper: 0
                });

                (_fixedTokenDelta, _variableTokenDelta, _cumulativeFeeIncurred) = IVAMM(vammAddress).swap(params);
            }

            Trader.Info storage trader = traders[traderAddress];

            if (_cumulativeFeeIncurred > 0) {
                trader.updateMarginViaDelta(-int256(_cumulativeFeeIncurred));
            }

            trader.updateBalancesViaDeltas(_fixedTokenDelta, _variableTokenDelta);
    
        }

    }

}<|MERGE_RESOLUTION|>--- conflicted
+++ resolved
@@ -162,14 +162,6 @@
         emit IsInsuranceDepletedSet(_isInsuranceDepleted);
     }
 
-<<<<<<< HEAD
-    function setMinMarginToIncentiviseLiquidators(uint256 _minMarginToIncentiviseLiquidators) external override onlyOwner {
-        minMarginToIncentiviseLiquidators = _minMarginToIncentiviseLiquidators;
-        emit MinMarginToIncentiviseLiquidatorsSet(_minMarginToIncentiviseLiquidators);
-    }
-
-=======
->>>>>>> d1438503
     function collectProtocol(address recipient, uint256 amount)
         external
         override
