// SPDX-License-Identifier: MIT

pragma solidity ^0.8.0;
import "./core_libraries/Tick.sol";
import "./interfaces/IMarginEngine.sol";
import "./interfaces/IVAMM.sol";
import "./core_libraries/Position.sol";
import "./core_libraries/MarginCalculator.sol";
import "./utils/SafeCast.sol";
import "./interfaces/rate_oracles/IRateOracle.sol";
import "./interfaces/IERC20Minimal.sol";
import "./interfaces/IFCM.sol";
import "prb-math/contracts/PRBMathUD60x18.sol";
import "./core_libraries/FixedAndVariableMath.sol";
import "@openzeppelin/contracts-upgradeable/security/PausableUpgradeable.sol";
import "@openzeppelin/contracts-upgradeable/access/OwnableUpgradeable.sol";
import "@openzeppelin/contracts-upgradeable/proxy/utils/Initializable.sol";

contract MarginEngine is IMarginEngine, Initializable, OwnableUpgradeable, PausableUpgradeable {
    using SafeCast for uint256;
    using SafeCast for int256;
    using Tick for mapping(int24 => Tick.Info);

    using Position for mapping(bytes32 => Position.Info);
    using Position for Position.Info;

    /// @dev liquidatorReward (in wei) is the percentage of the margin (of a liquidated trader/liquidity provider) that is sent to the liquidator
    /// @dev following a successful liquidation that results in a trader/position unwind, example value:  2 * 10**15;
    uint256 public override liquidatorRewardWad;
    /// @inheritdoc IMarginEngine
    address public override underlyingToken;
    /// @inheritdoc IMarginEngine
    uint256 public override termStartTimestampWad;
    /// @inheritdoc IMarginEngine
    uint256 public override termEndTimestampWad;

    IFCM public override fcm; // full collateralisation module

    mapping(bytes32 => Position.Info) internal positions;
    IVAMM public override vamm;

    MarginCalculatorParameters internal marginCalculatorParameters;

    /// @inheritdoc IMarginEngine
    uint256 public override secondsAgo;

    uint256 internal cachedHistoricalApy;
    uint256 private cachedHistoricalApyRefreshTimestamp;

    uint256 public cacheMaxAgeInSeconds;

    address private deployer;

    bool public isInsuranceDepleted;

    IRateOracle public override rateOracle;

    // https://docs.openzeppelin.com/upgrades-plugins/1.x/writing-upgradeable
    /// @custom:oz-upgrades-unsafe-allow constructor
    constructor() initializer {

        deployer = msg.sender; /// this is presumably the factory

    }

    function initialize(address _underlyingToken, address _rateOracleAddress, uint256 _termStartTimestampWad, uint256 _termEndTimestampWad) external override initializer {
        require(_underlyingToken != address(0), "UT must be set");
        require(_rateOracleAddress != address(0), "RO must be set");
        require(_termStartTimestampWad != 0, "TS must be set");
        require(_termEndTimestampWad != 0, "TE must be set");

        underlyingToken = _underlyingToken;
        termStartTimestampWad = _termStartTimestampWad;
        termEndTimestampWad = _termEndTimestampWad;

        rateOracle = IRateOracle(_rateOracleAddress);

        __Ownable_init();
        __Pausable_init();
    }

    /// Only the position/trade owner can update the LP/Trader margin
    error OnlyOwnerCanUpdatePosition();

    error OnlyVAMM();

    error OnlyFCM();

    /// Margin delta must not equal zero
    error InvalidMarginDelta();

    /// Positions and Traders cannot be settled before the applicable interest rate swap has matured
    error CannotSettleBeforeMaturity();

    /// The position/trader needs to be below the liquidation threshold to be liquidated
    error CannotLiquidate();

    /// The resulting margin does not meet minimum requirements
    error MarginRequirementNotMet();

    modifier nonZeroDelta (int256 marginDelta) {
        if (marginDelta == 0) {
            revert InvalidMarginDelta();
        }
        _;
    }

    modifier onlyVAMM () {
        if (msg.sender != address(vamm)) {
            revert OnlyVAMM();
        }
        _;
    }

    modifier onlyFCM () {
        if (msg.sender != address(fcm)) {
            revert OnlyFCM();
        }
        _;
    }
    
    modifier onlyAfterMaturity () {
        if (termEndTimestampWad > Time.blockTimestampScaled()) {
            revert CannotSettleBeforeMaturity();
        }
        _;
    }

    /// @dev Modifier that ensures new LP positions cannot be minted after one day before the maturity of the vamm
    /// @dev also ensures new swaps cannot be conducted after one day before maturity of the vamm
    modifier checkCurrentTimestampTermEndTimestampDelta() {
        if (Time.isCloseToMaturityOrBeyondMaturity(termEndTimestampWad)) {
        revert("closeToOrBeyondMaturity");
        }
        _;
    }

    /// @notice Set the per-oracle MarginCalculatorParameters
    /// @param _marginCalculatorParameters the MarginCalculatorParameters to set
    function setMarginCalculatorParameters(
        MarginCalculatorParameters memory _marginCalculatorParameters
    ) external override onlyOwner {
        marginCalculatorParameters = _marginCalculatorParameters;
    }

    function setVAMM(address _vAMMAddress) external override onlyOwner {
        vamm = IVAMM(_vAMMAddress);
    }

    function setFCM(address _fcm) external override onlyOwner {
        fcm = IFCM(_fcm);
    }

    /// @inheritdoc IMarginEngine
    function setSecondsAgo(uint256 _secondsAgo)
        external
        override
        onlyOwner
    {
        secondsAgo = _secondsAgo;
        emit HistoricalApyWindowSet(Time.blockTimestampScaled(), address(this), secondsAgo);
    }

    /// @notice Sets the maximum age that the cached historical APY value
    /// @param _cacheMaxAgeInSeconds The new maximum age that the historical APY cache can be before being considered stale
    function setCacheMaxAgeInSeconds(uint256 _cacheMaxAgeInSeconds)
        external
        onlyOwner
    {
        cacheMaxAgeInSeconds = _cacheMaxAgeInSeconds;
        emit CacheMaxAgeSet(Time.blockTimestampScaled(), address(this), cacheMaxAgeInSeconds);
    }

    function setIsInsuranceDepleted(bool _isInsuranceDepleted) external override onlyOwner {
        isInsuranceDepleted = _isInsuranceDepleted;
        emit IsInsuranceDepletedSet(Time.blockTimestampScaled(), address(this), isInsuranceDepleted);
    }

    function collectProtocol(address recipient, uint256 amount)
        external
        override
        onlyOwner{

        if (amount > 0) {
            /// @dev if the amount exceeds the available balances, vamm.updateProtocolFees(amount) should be reverted as intended
            vamm.updateProtocolFees(amount);
            IERC20Minimal(underlyingToken).transfer(
                recipient,
                amount
            );
        }

        emit CollectProtocol(Time.blockTimestampScaled(), address(this), recipient, amount);
    }

    function setLiquidatorReward(uint256 _liquidatorRewardWad) external override onlyOwner {
        liquidatorRewardWad = _liquidatorRewardWad;
        emit LiquidatorRewardSet(Time.blockTimestampScaled(), address(this), liquidatorRewardWad);
    }

    /// @inheritdoc IMarginEngine
    function getPosition(address _owner,
                         int24 tickLower,
                         int24 tickUpper)
        external override view returns (Position.Info memory position) {
            return positions.get(_owner, tickLower, tickUpper);
    }

    /// @dev Transfers funds in from account if _marginDelta is positive, or out to account if _marginDelta is negative
    function transferMargin(address _account, int256 _marginDelta) internal {
        if (_marginDelta > 0) {
            IERC20Minimal(underlyingToken).transferFrom(_account, address(this), uint256(_marginDelta));
        } else {

            uint256 marginEngineBalance = IERC20Minimal(underlyingToken).balanceOf(address(this));

            if (uint256(-_marginDelta) > marginEngineBalance) {
                uint256 remainingDeltaToCover = uint256(-_marginDelta);
                if (marginEngineBalance > 0) {
                    remainingDeltaToCover = remainingDeltaToCover - marginEngineBalance;
                    IERC20Minimal(underlyingToken).transfer(_account, marginEngineBalance);
                }
                fcm.transferMarginToMarginEngineTrader(_account, remainingDeltaToCover);
            }

            IERC20Minimal(underlyingToken).transfer(_account, uint256(-_marginDelta));
        }
    }

    function transferMarginToFCMTrader(address _account, uint256 marginDelta) external onlyFCM override {
        IERC20Minimal(underlyingToken).transfer(_account, marginDelta);
    }


    function updatePositionMargin(address _owner, int24 tickLower, int24 tickUpper, int256 marginDelta) external nonZeroDelta(marginDelta) override {
        
        Tick.checkTicks(tickLower, tickUpper);
        
        Position.Info storage position = positions.get(_owner, tickLower, tickUpper);
        
        if (position._liquidity > 0) {
            /// check if can get rid of the below
            updatePositionTokenBalancesAndAccountForFees(position, tickLower, tickUpper);
        }

<<<<<<< HEAD
        require((position.margin + marginDelta) >= 0, "can't withdraw more than have");
        
=======
        updatePositionTokenBalancesAndAccountForFees(params.owner, params.tickLower, params.tickUpper);
        Position.Info storage position = positions.get(params.owner, params.tickLower, params.tickUpper);
        require((position.margin + marginDelta) > 0, "can't withdraw more than have");

>>>>>>> 77b34ffc
        if (marginDelta < 0) {

            if (_owner != msg.sender) {
                revert OnlyOwnerCanUpdatePosition();
            }

            if (isInsuranceDepleted) {

                position.updateMarginViaDelta(marginDelta);
                emit MarginViaDeltaUpdate(Time.blockTimestampScaled(), address(this), position, position.margin);

                transferMargin(msg.sender, marginDelta);

            } else {
<<<<<<< HEAD
            
                int256 updatedMarginWouldBe = position.margin + marginDelta;

                checkPositionMarginCanBeUpdated(position, updatedMarginWouldBe, tickLower, tickUpper); 
=======

                uint256 variableFactorWad = IRateOracle(rateOracleAddress).variableFactor(termStartTimestampWad, termEndTimestampWad);

                int256 updatedMarginWouldBe = position.margin + marginDelta;

                checkPositionMarginCanBeUpdated(params, updatedMarginWouldBe, position._liquidity==0, position.isSettled, position._liquidity, position.fixedTokenBalance, position.variableTokenBalance, variableFactorWad);
>>>>>>> 77b34ffc

                position.updateMarginViaDelta(marginDelta);
                emit MarginViaDeltaUpdate(Time.blockTimestampScaled(), address(this), position, position.margin);

                transferMargin(msg.sender, marginDelta);
            }

        } else {

            position.updateMarginViaDelta(marginDelta);
            emit MarginViaDeltaUpdate(Time.blockTimestampScaled(), address(this), position, position.margin);

            transferMargin(msg.sender, marginDelta);
        }

    }
<<<<<<< HEAD
    
    
    /// @inheritdoc IMarginEngine
    function settlePosition(int24 tickLower, int24 tickUpper, address _owner) external override whenNotPaused onlyAfterMaturity {
        
        Tick.checkTicks(tickLower, tickUpper);

        Position.Info storage position = positions.get(_owner, tickLower, tickUpper); 
            
        require(!position.isSettled, "already settled");
        
        updatePositionTokenBalancesAndAccountForFees(position, tickLower, tickUpper);
        
        int256 settlementCashflow = FixedAndVariableMath.calculateSettlementCashflow(position.fixedTokenBalance, position.variableTokenBalance, termStartTimestampWad, termEndTimestampWad, rateOracle.variableFactor(termStartTimestampWad, termEndTimestampWad));
=======


    /// @inheritdoc IMarginEngine
    function updateTraderMargin(address traderAddress, int256 marginDelta) external nonZeroDelta(marginDelta) override {

        Trader.Info storage trader = traders[traderAddress];
        require((trader.margin + marginDelta) > 0, "can't withdraw more than have");

        if (marginDelta < 0) {

            if (traderAddress != msg.sender) {
                revert OnlyOwnerCanUpdatePosition();
            }

            if (isInsuranceDepleted) {

                trader.updateMarginViaDelta(marginDelta);
                emit MarginViaDeltaUpdate(Time.blockTimestampScaled(), address(this), trader, trader.margin);

                transferMargin(msg.sender, marginDelta);

            } else {
                int256 updatedMarginWouldBe = trader.margin + marginDelta;

                checkTraderMarginCanBeUpdated(updatedMarginWouldBe, trader.fixedTokenBalance, trader.variableTokenBalance, trader.isSettled, IRateOracle(rateOracleAddress).variableFactor(termStartTimestampWad, termEndTimestampWad));

                trader.updateMarginViaDelta(marginDelta);
                emit MarginViaDeltaUpdate(Time.blockTimestampScaled(), address(this), trader, trader.margin);

                transferMargin(msg.sender, marginDelta);
            }

        } else {

            trader.updateMarginViaDelta(marginDelta);
            emit MarginViaDeltaUpdate(Time.blockTimestampScaled(), address(this), trader, trader.margin);

            transferMargin(msg.sender, marginDelta);
        }

    }

    /// @inheritdoc IMarginEngine
    function settlePosition(ModifyPositionParams memory params) external override whenNotPaused onlyAfterMaturity {

        Tick.checkTicks(params.tickLower, params.tickUpper);

        Position.Info storage position = positions.get(params.owner, params.tickLower, params.tickUpper);

        require(!position.isSettled, "already settled");

        updatePositionTokenBalancesAndAccountForFees(params.owner, params.tickLower, params.tickUpper);

        int256 settlementCashflow = FixedAndVariableMath.calculateSettlementCashflow(position.fixedTokenBalance, position.variableTokenBalance, termStartTimestampWad, termEndTimestampWad, IRateOracle(rateOracleAddress).variableFactor(termStartTimestampWad, termEndTimestampWad));
>>>>>>> 77b34ffc

        position.updateBalancesViaDeltas(-position.fixedTokenBalance, -position.variableTokenBalance);
        emit BalancesViaDeltasUpdate(
            Time.blockTimestampScaled(),
            address(this),
            -position.fixedTokenBalance,
            -position.variableTokenBalance
        );
        position.updateMarginViaDelta(settlementCashflow);
        emit MarginViaDeltaUpdate(Time.blockTimestampScaled(), address(this), position, position.margin);
        position.settlePosition();
        emit SettlePosition(Time.blockTimestampScaled(), address(this), position);
    }
<<<<<<< HEAD
    
=======

    /// @inheritdoc IMarginEngine
    function settleTrader(address traderAddress) external override whenNotPaused onlyAfterMaturity {

        /// @dev anyone should be able to call this function post matrity

        Trader.Info storage trader = traders[traderAddress];

        require(!trader.isSettled, "not settled");

        int256 settlementCashflow = FixedAndVariableMath.calculateSettlementCashflow(trader.fixedTokenBalance, trader.variableTokenBalance, termStartTimestampWad, termEndTimestampWad, IRateOracle(rateOracleAddress).variableFactor(termStartTimestampWad, termEndTimestampWad));

        trader.updateBalancesViaDeltas(-trader.fixedTokenBalance, -trader.variableTokenBalance);
        emit BalancesViaDeltasUpdate(
            Time.blockTimestampScaled(),
            address(this),
            trader.fixedTokenBalance,
            trader.variableTokenBalance
        );
        trader.updateMarginViaDelta(settlementCashflow);
        emit MarginViaDeltaUpdate(Time.blockTimestampScaled(), address(this), trader, trader.margin);
        trader.settleTrader();
        emit SettleTrader(Time.blockTimestampScaled(), address(this), traderAddress);
    }
>>>>>>> 77b34ffc

    /// @notice Computes the historical APY value of the RateOracle
    /// @dev The lookback window used by this function is determined by the secondsAgo state variable
    function getHistoricalApy()
        public
        returns (uint256)
    {
        if (cachedHistoricalApyRefreshTimestamp < block.timestamp - cacheMaxAgeInSeconds) {
            // Cache is stale
            _refreshHistoricalApyCache();
        }
        return cachedHistoricalApy;
    }

    /// @notice Computes the historical APY value of the RateOracle
    /// @dev The lookback window used by this function is determined by the secondsAgo state variable
    function getHistoricalApyReadOnly()
        public
        view
        returns (uint256)
    {
        if (cachedHistoricalApyRefreshTimestamp < block.timestamp - cacheMaxAgeInSeconds) {
            // Cache is stale
            return _getHistoricalApy();
        }
        return cachedHistoricalApy;
    }

    /// @notice Computes the historical APY value of the RateOracle
    /// @dev The lookback window used by this function is determined by the secondsAgo state variable
    function _getHistoricalApy()
        internal
        view
        returns (uint256)
    {
        uint256 to = block.timestamp;
        uint256 from = to - secondsAgo;

        return rateOracle.getApyFromTo(from, to);
    }

    /// @notice Updates the cached historical APY value of the RateOracle even if the cache is not stale
    function _refreshHistoricalApyCache()
        internal
    {
        cachedHistoricalApy = _getHistoricalApy();
        cachedHistoricalApyRefreshTimestamp = block.timestamp;
    }


    /// @inheritdoc IMarginEngine
    function liquidatePosition(int24 tickLower, int24 tickUpper, address _owner) external checkCurrentTimestampTermEndTimestampDelta override {

        /// @dev can only happen before maturity, this is checked when an unwind is triggered which in turn triggers a swap which checks for this condition

<<<<<<< HEAD
        Tick.checkTicks(tickLower,tickUpper);

        Position.Info storage position = positions.get(_owner, tickLower, tickUpper);  
        
        bool isLiquidatable = isLiquidatablePosition(position, tickLower, tickUpper);
=======
        Tick.checkTicks(params.tickLower, params.tickUpper);

        (uint160 sqrtPriceX96, int24 tick, ) = IVAMM(vammAddress).vammVars();
        updatePositionTokenBalancesAndAccountForFees(params.owner, params.tickLower, params.tickUpper);
        Position.Info storage position = positions.get(params.owner, params.tickLower, params.tickUpper);

        bool isLiquidatable = MarginCalculator.isLiquidatablePosition(
            MarginCalculator.PositionMarginRequirementParams({
                owner: params.owner,
                tickLower: params.tickLower,
                tickUpper: params.tickUpper,
                isLM: true,
                currentTick: tick,
                termStartTimestampWad: termStartTimestampWad,
                termEndTimestampWad: termEndTimestampWad,
                liquidity: position._liquidity,
                fixedTokenBalance: position.fixedTokenBalance,
                variableTokenBalance: position.variableTokenBalance,
                variableFactorWad: IRateOracle(rateOracleAddress).variableFactor(termStartTimestampWad, termEndTimestampWad),
                historicalApyWad: getHistoricalApy(),
                sqrtPriceX96: sqrtPriceX96
            }),
            position.margin,
            marginCalculatorParameters
        );
>>>>>>> 77b34ffc

        if (!isLiquidatable) {
            revert CannotLiquidate();
        }

        uint256 liquidatorRewardValueWad = PRBMathUD60x18.mul(PRBMathUD60x18.fromUint(uint256(position.margin)), liquidatorRewardWad);

        uint256 liquidatorRewardValue = PRBMathUD60x18.toUint(liquidatorRewardValueWad);

        position.updateMarginViaDelta(-int256(liquidatorRewardValue));
        emit MarginViaDeltaUpdate(Time.blockTimestampScaled(), address(this), position, position.margin);

        if (position._liquidity > 0) {
            /// @dev pass position._liquidity to ensure all of the liqudity is burnt
            vamm.burn(_owner, tickLower, tickUpper, position._liquidity);
        }
    
        unwindPosition(position, _owner, tickLower, tickUpper);

        IERC20Minimal(underlyingToken).transfer(msg.sender, liquidatorRewardValue);

    }

<<<<<<< HEAD

    /// @inheritdoc IMarginEngine
    function updatePositionPostVAMMInducedMintBurn(IVAMM.ModifyPositionParams memory params) external onlyVAMM override {
=======
    /// @inheritdoc IMarginEngine
    function liquidateTrader(address traderAddress) external checkCurrentTimestampTermEndTimestampDelta override {

        /// @dev can only happen before maturity, this is checked when an unwind is triggered which in turn triggers a swap which checks for this condition

        require(traderAddress!=fcm, "not FCM");

        Trader.Info storage trader = traders[traderAddress];

        (uint160 sqrtPriceX96,,) = IVAMM(vammAddress).vammVars();

        bool isLiquidatable = MarginCalculator.isLiquidatableTrader(
            MarginCalculator.TraderMarginRequirementParams({
                fixedTokenBalance: trader.fixedTokenBalance,
                variableTokenBalance: trader.variableTokenBalance,
                termStartTimestampWad: termStartTimestampWad,
                termEndTimestampWad: termEndTimestampWad,
                isLM: true,
                historicalApyWad: getHistoricalApy(),
                sqrtPriceX96: sqrtPriceX96,
                variableFactorWad: IRateOracle(rateOracleAddress).variableFactor(termStartTimestampWad, termEndTimestampWad)
            }),
            trader.margin,
            marginCalculatorParameters
        );

        if (!isLiquidatable) {
            revert CannotLiquidate();
        }

        uint256 liquidatorRewardValueWad = PRBMathUD60x18.mul(
            PRBMathUD60x18.fromUint(uint256(trader.margin)),
            liquidatorRewardWad
        );

        uint256 liquidatorRewardValue = PRBMathUD60x18.toUint(liquidatorRewardValueWad);

        trader.updateMarginViaDelta(-int256(liquidatorRewardValue));
        emit MarginViaDeltaUpdate(Time.blockTimestampScaled(), address(this), trader, trader.margin);

        unwindTrader(traderAddress, trader.variableTokenBalance);

        IERC20Minimal(underlyingToken).transfer(msg.sender, liquidatorRewardValue);

    }

    /// @inheritdoc IMarginEngine
    function updatePositionPostVAMMInducedMintBurn(IVAMM.ModifyPositionParams memory params) external override {

        /// @dev this function can only be called by the vamm
        require(msg.sender==vammAddress, "only vamm");
        updatePositionTokenBalancesAndAccountForFees(params.owner, params.tickLower, params.tickUpper);
        /// @audit position is retreived from storage twice: once in the updatePositionTokenBalancesAndAccountForFees, once below
>>>>>>> 77b34ffc

        Position.Info storage position = positions.get(params.owner, params.tickLower, params.tickUpper);
        updatePositionTokenBalancesAndAccountForFees(position, params.tickLower, params.tickUpper);
        position.updateLiquidity(params.liquidityDelta);
        emit LiquidityUpdate(Time.blockTimestampScaled(), address(this), position, position._liquidity);

        if (params.liquidityDelta>0) {
            checkPositionMarginAboveRequirement(position, position.margin, params.tickLower, params.tickUpper);
        }

    }

<<<<<<< HEAD
    function updatePositionPostVAMMInducedSwap(address _owner, int24 tickLower, int24 tickUpper, int256 fixedTokenDelta, int256 variableTokenDelta, uint256 cumulativeFeeIncurred) external onlyVAMM override {
        /// @dev this function can only be called by the vamm following a swap    
=======
    function updatePositionPostVAMMInducedSwap(address owner, int24 tickLower, int24 tickUpper, int256 fixedTokenDelta, int256 variableTokenDelta, uint256 cumulativeFeeIncurred, int24 currentTick, uint160 sqrtPriceX96) external override {
        /// @dev this function can only be called by the vamm following a swap
        /// @audit turn into a modifier
        require(msg.sender==vammAddress, "only vamm");
>>>>>>> 77b34ffc

        Position.Info storage position = positions.get(_owner, tickLower, tickUpper);

        updatePositionTokenBalancesAndAccountForFees(position, tickLower, tickUpper);

        if (cumulativeFeeIncurred > 0) {
            position.updateMarginViaDelta(-int256(cumulativeFeeIncurred));
            emit MarginViaDeltaUpdate(Time.blockTimestampScaled(), address(this), position, position.margin);
        }

        position.updateBalancesViaDeltas(fixedTokenDelta, variableTokenDelta);
        emit BalancesViaDeltasUpdate(
            Time.blockTimestampScaled(),
            address(this),
            position.fixedTokenBalance,
            position.variableTokenBalance
        );

<<<<<<< HEAD
=======
        uint256 variableFactorWad = IRateOracle(rateOracleAddress).variableFactor(termStartTimestampWad, termEndTimestampWad);

        MarginCalculator.PositionMarginRequirementParams
            memory marginReqParams = MarginCalculator
                .PositionMarginRequirementParams({
                    owner: owner,
                    tickLower: tickLower,
                    tickUpper: tickUpper,
                    isLM: false,
                    currentTick: currentTick,
                    termStartTimestampWad: termStartTimestampWad,
                    termEndTimestampWad: termEndTimestampWad,
                    liquidity: position._liquidity,
                    fixedTokenBalance: position.fixedTokenBalance,
                    variableTokenBalance: position.variableTokenBalance,
                    variableFactorWad: variableFactorWad,
                    historicalApyWad: getHistoricalApy(),
                    sqrtPriceX96: sqrtPriceX96
                });

>>>>>>> 77b34ffc
        int256 positionMarginRequirement = int256(
            getPositionMarginRequirement(position, tickLower, tickUpper, false)
        );

        if (positionMarginRequirement > position.margin) {
            revert MarginRequirementNotMet();
        }

    }
<<<<<<< HEAD
    
=======

    /// @inheritdoc IMarginEngine
    function updateTraderPostVAMMInducedSwap(address recipient, int256 fixedTokenDelta, int256 variableTokenDelta, uint256 cumulativeFeeIncurred, uint160 sqrtPriceX96) external override {

        /// @dev this function can only be called by the vamm following a swap
        /// @audit turn into a modifier
        require(msg.sender==vammAddress, "only vamm");

        Trader.Info storage trader = traders[recipient];

        if (cumulativeFeeIncurred > 0) {
            trader.updateMarginViaDelta(-int256(cumulativeFeeIncurred));
            emit MarginViaDeltaUpdate(Time.blockTimestampScaled(), address(this), trader, trader.margin);
        }

        trader.updateBalancesViaDeltas(fixedTokenDelta, variableTokenDelta);
        emit BalancesViaDeltasUpdate(
            Time.blockTimestampScaled(),
            address(this),
            trader.fixedTokenBalance,
            trader.variableTokenBalance
        );

        int256 marginRequirement = int256(MarginCalculator.getTraderMarginRequirement(
            MarginCalculator.TraderMarginRequirementParams({
                fixedTokenBalance: trader.fixedTokenBalance,
                variableTokenBalance: trader.variableTokenBalance,
                termStartTimestampWad: termStartTimestampWad,
                termEndTimestampWad: termEndTimestampWad,
                isLM: false,
                historicalApyWad: getHistoricalApy(),
                sqrtPriceX96: sqrtPriceX96,
                variableFactorWad: IRateOracle(rateOracleAddress).variableFactor(termStartTimestampWad, termEndTimestampWad)
            }), marginCalculatorParameters
        ));

        if (marginRequirement > trader.margin) {
            revert MarginRequirementNotMet();
        }
        emit TraderPostVAMMInducedSwapUpdate(Time.blockTimestampScaled(), address(this), recipient, trader.fixedTokenBalance, trader.variableTokenBalance, cumulativeFeeIncurred);
    }
>>>>>>> 77b34ffc

    function updatePositionTokenBalancesAndAccountForFees(
        Position.Info storage position,
        int24 tickLower,
        int24 tickUpper
        ) internal {
        (int256 fixedTokenGrowthInsideX128, int256 variableTokenGrowthInsideX128, uint256 feeGrowthInsideX128) = vamm.computeGrowthInside(tickLower, tickUpper);
        (int256 fixedTokenDelta, int256 variableTokenDelta) = position.calculateFixedAndVariableDelta(fixedTokenGrowthInsideX128, variableTokenGrowthInsideX128);
        uint256 feeDelta = position.calculateFeeDelta(feeGrowthInsideX128);

        position.updateBalancesViaDeltas(fixedTokenDelta, variableTokenDelta);
        emit BalancesViaDeltasUpdate(
            Time.blockTimestampScaled(),
            address(this),
            position.fixedTokenBalance,
            position.variableTokenBalance
        );
        position.updateFixedAndVariableTokenGrowthInside(fixedTokenGrowthInsideX128, variableTokenGrowthInsideX128);
        emit FixedAndVariableTokenGrowthInsideUpdate(
            Time.blockTimestampScaled(),
            address(this),
            position,
            fixedTokenGrowthInsideX128,
            variableTokenGrowthInsideX128
        );
        /// @dev collect fees
        position.updateMarginViaDelta(int256(feeDelta));
        emit MarginViaDeltaUpdate(Time.blockTimestampScaled(), address(this), position, position.margin);
        position.updateFeeGrowthInside(feeGrowthInsideX128);
        emit FeeGrowthInsideUpdate(Time.blockTimestampScaled(), address(this), position, feeGrowthInsideX128);

        emit PositionTokenBalancesAndAccountForFeesUpdate(Time.blockTimestampScaled(), address(this), owner, position.fixedTokenBalance, position.variableTokenBalance, feeDelta);
    }
<<<<<<< HEAD
    

=======

    /// @notice Check if the position margin is above the Initial Margin Requirement
    /// @dev Reverts if position's margin is below the requirement
    /// @param params Position owner, position tickLower, position tickUpper, _
    /// @param updatedMarginWouldBe Amount of margin supporting the position following a margin update if the transaction does not get reverted (e.g. if the margin requirement is not satisfied)
    /// @param positionLiquidity Current liquidity supplied by the position
    /// @param positionFixedTokenBalance Fixed token balance of a position since the last mint/burn/poke
    /// @param positionVariableTokenBalance Variable token balance of a position since the last mint/burn/poke
    /// @param variableFactorWad Accrued Variable Factor, i.e. the variable APY of the underlying yield-bearing pool since the inception of the IRS AMM until now
    /// @dev multiplied by (time in seconds since IRS AMM inception / number of seconds in a year)
>>>>>>> 77b34ffc
    function checkPositionMarginAboveRequirement(
        Position.Info storage position,
        int256 updatedMarginWouldBe,
        int24 tickLower,
        int24 tickUpper
    ) internal {
    
        int256 positionMarginRequirement = int256(
            getPositionMarginRequirement(position, tickLower, tickUpper, false)
        );

        if (updatedMarginWouldBe <= positionMarginRequirement) {
            revert MarginLessThanMinimum();
        }
    }


    function checkPositionMarginCanBeUpdated(
        Position.Info storage position,
        int256 updatedMarginWouldBe,
        int24 tickLower,
        int24 tickUpper
    ) internal {

        /// @dev If the IRS AMM has reached maturity, the only reason why someone would want to update
        /// @dev their margin is to withdraw it completely. If so, the position needs to be settled

        if (Time.blockTimestampScaled() >= termEndTimestampWad) {
            if (!position.isSettled) {
                revert PositionNotSettled();
            }
            if (updatedMarginWouldBe < 0) {
                revert WithdrawalExceedsCurrentMargin();
            }
        }
        else {
            checkPositionMarginAboveRequirement(
                position,
                updatedMarginWouldBe,
                tickLower,
                tickUpper
            );
        }
    }

<<<<<<< HEAD
    
    /// @notice Unwind a position
=======
    /// @notice Check if the trader margin is above the Initial Margin Requirement
    /// @dev Reverts if trader's margin is below the requirement
    /// @param updatedMarginWouldBe Amount of margin supporting the trader following a margin update if the transaction does not get reverted (e.g. if the margin requirement is not satisfied)
    /// @param fixedTokenBalance Current fixed token balance of a trader
    /// @param variableTokenBalance Current variable token balance of a trader
    function checkTraderMarginAboveRequirement(
        int256 updatedMarginWouldBe,
        int256 fixedTokenBalance,
        int256 variableTokenBalance,
        uint256 variableFactorWad
    ) internal {

        (uint160 sqrtPriceX96,, ) = IVAMM(vammAddress).vammVars();

        int256 traderMarginRequirement = int256(
            MarginCalculator.getTraderMarginRequirement(
                MarginCalculator.TraderMarginRequirementParams({
                    fixedTokenBalance: fixedTokenBalance,
                    variableTokenBalance: variableTokenBalance,
                    termStartTimestampWad: termStartTimestampWad,
                    termEndTimestampWad: termEndTimestampWad,
                    isLM: false,
                    historicalApyWad: getHistoricalApy(),
                    sqrtPriceX96: sqrtPriceX96,
                    variableFactorWad: variableFactorWad
                }), marginCalculatorParameters
            )
        );

        if (updatedMarginWouldBe <= traderMarginRequirement) {
            revert MarginLessThanMinimum();
        }
    }


        /// @notice Unwind a position
    /// @dev Auth:
>>>>>>> 77b34ffc
    /// @dev Before unwinding a position, need to check if it is even necessary to unwind it, i.e. check if the most up to date variable token balance of a position is non-zero
    /// @dev If the current fixed token balance of a position is positive, this implies the position is a net Fixed Taker,
    /// @dev Hence to unwind need to enter into a Variable Taker IRS contract with notional = abs(current variable token balance)
    /// @param _owner the owner of the position
    /// @param tickLower the lower tick of the position's tick range
    /// @param tickUpper the upper tick of the position's tick range
    function unwindPosition(
        Position.Info storage position,
        address _owner,
        int24 tickLower,
        int24 tickUpper
    ) internal {
<<<<<<< HEAD
=======

        /// @audit check if beyond maturity (done in the liquidation call)
        Tick.checkTicks(tickLower, tickUpper);

        /// @audit below is potentially redundunt since the burn already induces updates via updatePositionPostVAMMMintBurn, needs to be checked
>>>>>>> 77b34ffc

        Tick.checkTicks(tickLower, tickUpper);

        if (position.variableTokenBalance != 0 ) {

            int256 _fixedTokenDelta;
            int256 _variableTokenDelta;
            uint256 _cumulativeFeeIncurred;

            /// @dev initiate a swap

            bool isFT = position.variableTokenBalance < 0;

            if (isFT) {

                /// @dev get into a Variable Taker swap (the opposite of LP's current position) --> hence isFT is set to false
                /// @dev amountSpecified needs to be negative
                /// @dev since the position.variableTokenBalance is already negative, pass position.variableTokenBalance as amountSpecified
                /// @dev since moving from left to right along the virtual amm, sqrtPriceLimit is set to MIN_SQRT_RATIO

                IVAMM.SwapParams memory params = IVAMM.SwapParams({
                    recipient: _owner,
                    isFT: false,
                    amountSpecified: position.variableTokenBalance,
                    sqrtPriceLimitX96: TickMath.MIN_SQRT_RATIO + 1,
                    isExternal: true,
                    tickLower: tickLower,
                    tickUpper: tickUpper
                });

                // check the outputs are correct
                (_fixedTokenDelta, _variableTokenDelta, _cumulativeFeeIncurred) = vamm.swap(params);
            } else {

                /// @dev get into a Fixed Taker swap (the opposite of LP's current position), hence isFT is set to true in SwapParams
                /// @dev amountSpecified needs to be positive
                /// @dev since the position.variableTokenBalance is already positive, pass position.variableTokenBalance as amountSpecified
                /// @dev since moving from right to left along the virtual amm, sqrtPriceLimit is set to MAX_SQRT_RATIO

                IVAMM.SwapParams memory params = IVAMM.SwapParams({
                    recipient: _owner,
                    isFT: true,
                    amountSpecified: position.variableTokenBalance,
                    sqrtPriceLimitX96: TickMath.MAX_SQRT_RATIO - 1,
                    isExternal: true,
                    tickLower: tickLower,
                    tickUpper: tickUpper
                });

                (_fixedTokenDelta, _variableTokenDelta, _cumulativeFeeIncurred) = vamm.swap(params);
            }

            if (_cumulativeFeeIncurred > 0) {
                /// @dev update position margin to account for the fees incurred while conducting a swap in order to unwind
                position.updateMarginViaDelta(-int256(_cumulativeFeeIncurred));
                emit MarginViaDeltaUpdate(Time.blockTimestampScaled(), address(this), position, position.margin);
            }

            /// @dev passes the _fixedTokenBalance and _variableTokenBalance deltas
            position.updateBalancesViaDeltas(_fixedTokenDelta, _variableTokenDelta);
            emit BalancesViaDeltasUpdate(
                Time.blockTimestampScaled(),
                address(this),
                position.fixedTokenBalance,
                position.variableTokenBalance
            );

        }

    }
<<<<<<< HEAD
=======

    /// @notice Unwind a trader in a given market
    /// @param traderAddress The address of the trader to unwind
    /// @param traderVariableTokenBalance Trader variable token balance
    function unwindTrader(
        address traderAddress,
        int256 traderVariableTokenBalance
    ) internal {
>>>>>>> 77b34ffc

    function getPositionMarginRequirement(
        Position.Info storage position,
        int24 tickLower,
        int24 tickUpper,
        bool isLM
    ) internal returns (uint256 margin) {
        Tick.checkTicks(tickLower, tickUpper);

        (uint160 sqrtPriceX96, int24 tick, ) = vamm.vammVars();

        uint256 variableFactorWad = rateOracle.variableFactor(termStartTimestampWad, termEndTimestampWad);

        if (position._liquidity > 0) {

            updatePositionTokenBalancesAndAccountForFees(position, tickLower, tickUpper);
            /// simplify (2 scenarios from current to lower, from  current to upper)?

            PositionMarginRequirementLocalVars memory localVars;

            if (tick < tickLower) {
                /// @dev scenario 1: a trader comes in and trades all the liqudiity all the way to tickUpper given current liqudity of the LP
                /// @dev scenario 2: current tick never reaches the tickLower (LP stays with their current fixed and variable token balances)

                /// @dev from the perspective of the LP (not the trader who is a Fixed Taker)
                /// @dev Scenario 1

                /// @dev this value is negative since the LP is a Variable Taker in this case
                localVars.amount0FromTickLowerToTickUpper = SqrtPriceMath
                    .getAmount0Delta(
                        TickMath.getSqrtRatioAtTick(tickLower),
                        TickMath.getSqrtRatioAtTick(tickUpper),
                        -int128(position._liquidity)
                    );

                /// @dev this value is positive since the LP is a Variable Taker in this case
                localVars.amount1FromTickLowerToTickUpper = SqrtPriceMath
                    .getAmount1Delta(
                        TickMath.getSqrtRatioAtTick(tickLower),
                        TickMath.getSqrtRatioAtTick(tickUpper),
                        int128(position._liquidity)
                    );

                localVars.scenario1LPVariableTokenBalance =
                    position.variableTokenBalance +
                    localVars.amount1FromTickLowerToTickUpper;

                localVars.scenario1LPFixedTokenBalance =
                    position.fixedTokenBalance +
                    FixedAndVariableMath.getFixedTokenBalance(
                        localVars.amount0FromTickLowerToTickUpper,
                        localVars.amount1FromTickLowerToTickUpper,
                        variableFactorWad,
                        termStartTimestampWad,
                        termEndTimestampWad
                    );

                /// @dev Scenario 2
                localVars.scenario2LPVariableTokenBalance = position.variableTokenBalance;
                localVars.scenario2LPFixedTokenBalance = position.fixedTokenBalance;
            } else if (tick < tickUpper) {
                /// @dev scenario 1: a trader comes in and trades all the liquidity from currentTick to tickUpper given current liquidity of LP
                /// @dev scenario 2: a trader comes in and trades all the liquidity from currentTick to tickLower given current liquidity of LP

                /// @dev from the perspective of the LP (not the trader who is a Fixed Taker)
                /// @dev Scenario 1

                /// @dev this value is negative since the LP is a Variable Taker in this case
                localVars.amount0FromCurrentTickToTickUpper = SqrtPriceMath
                    .getAmount0Delta(
                        TickMath.getSqrtRatioAtTick(tick),
                        TickMath.getSqrtRatioAtTick(tickUpper),
                        -int128(position._liquidity)
                    );

                /// @dev this value is positive since the LP is a Variable Taker in this case
                localVars.amount1FromCurrentTickToTickUpper = SqrtPriceMath
                    .getAmount1Delta(
                        TickMath.getSqrtRatioAtTick(tick),
                        TickMath.getSqrtRatioAtTick(tickUpper),
                        int128(position._liquidity)
                    );

                localVars.scenario1LPVariableTokenBalance =
                    position.variableTokenBalance +
                    localVars.amount1FromCurrentTickToTickUpper;
                localVars.scenario1LPFixedTokenBalance =
                    position.fixedTokenBalance +
                    FixedAndVariableMath.getFixedTokenBalance(
                        localVars.amount0FromCurrentTickToTickUpper,
                        localVars.amount1FromCurrentTickToTickUpper,
                        variableFactorWad,
                        termStartTimestampWad,
                        termEndTimestampWad
                    );

                /// @dev from the perspective of the LP (not the trader who is a Variable Taker)
                /// @dev Scenario 2

                /// @dev this value is positive since the LP is a Fixed Taker in this case
                localVars.amount0FromCurrentTickToTickLower = SqrtPriceMath
                    .getAmount0Delta(
                        TickMath.getSqrtRatioAtTick(tick),
                        TickMath.getSqrtRatioAtTick(tickLower),
                        int128(position._liquidity)
                    );

                /// @dev this value is negative since the LP is a FixedTaker in this case
                localVars.amount1FromCurrentTickToTickLower = SqrtPriceMath
                    .getAmount1Delta(
                        TickMath.getSqrtRatioAtTick(tick),
                        TickMath.getSqrtRatioAtTick(tickLower),
                        -int128(position._liquidity)
                    );

                localVars.scenario2LPVariableTokenBalance =
                    position.variableTokenBalance +
                    localVars.amount1FromCurrentTickToTickLower;
                localVars.scenario2LPFixedTokenBalance =
                    position.fixedTokenBalance +
                    FixedAndVariableMath.getFixedTokenBalance(
                        localVars.amount0FromCurrentTickToTickLower,
                        localVars.amount1FromCurrentTickToTickLower,
                        variableFactorWad,
                        termStartTimestampWad,
                        termEndTimestampWad
                    );
            } else {
                /// @dev scenario 1: a trader comes in and trades all the liqudiity all the way to tickLower given current liqudity of the LP
                /// @dev scenario 2: current tick never reaches the tickUpper (LP stays with their current fixed and variable token balances)

                /// @dev from the perspective of the LP (not the trader who is a Variable Taker)
                /// @dev Scenario 1

                /// @dev this value is positive since the LP is a Fixed Taker in this case
                localVars.amount0FromTickUpperToTickLower = SqrtPriceMath
                    .getAmount0Delta(
                        TickMath.getSqrtRatioAtTick(tickUpper),
                        TickMath.getSqrtRatioAtTick(tickLower),
                        int128(position._liquidity)
                    );

                /// @dev this value is negative since the LP is a Fixed Taker in this case
                localVars.amount1FromTickUpperToTickLower = SqrtPriceMath
                    .getAmount1Delta(
                        TickMath.getSqrtRatioAtTick(tickUpper),
                        TickMath.getSqrtRatioAtTick(tickLower),
                        -int128(position._liquidity)
                    );

                localVars.scenario1LPVariableTokenBalance =
                    position.variableTokenBalance +
                    localVars.amount1FromTickUpperToTickLower;
                localVars.scenario1LPFixedTokenBalance =
                    position.fixedTokenBalance +
                    FixedAndVariableMath.getFixedTokenBalance(
                        localVars.amount0FromTickUpperToTickLower,
                        localVars.amount1FromTickUpperToTickLower,
                        variableFactorWad,
                        termStartTimestampWad,
                        termEndTimestampWad
                    );

                /// @dev Scenario 2
                localVars.scenario2LPVariableTokenBalance = position.variableTokenBalance;
                localVars.scenario2LPFixedTokenBalance = position.fixedTokenBalance;
            }

            if (localVars.scenario1LPVariableTokenBalance > 0) {
                // will engage in a (counterfactual) fixed taker unwind for minimum margin requirement
                localVars.scenario1SqrtPriceX96 = TickMath.getSqrtRatioAtTick(
                    tickUpper
                );
                if (localVars.scenario1SqrtPriceX96 < sqrtPriceX96) {
                    localVars.scenario1SqrtPriceX96 = sqrtPriceX96;
                }
            } else {
                // will engage in a (counterfactual) variable taker unwind for minimum margin requirement
                localVars.scenario1SqrtPriceX96 = TickMath.getSqrtRatioAtTick(
                    tickLower
                );
                if (localVars.scenario1SqrtPriceX96 > sqrtPriceX96) {
                    localVars.scenario1SqrtPriceX96 = sqrtPriceX96;
                }
            }

            if (localVars.scenario2LPVariableTokenBalance > 0) {
                // will engage in a (counterfactual) fixed taker unwind for minimum margin requirement
                localVars.scenario2SqrtPriceX96 = TickMath.getSqrtRatioAtTick(
                    tickUpper
                );

                if (localVars.scenario2SqrtPriceX96 < sqrtPriceX96) {
                    localVars.scenario2SqrtPriceX96 = sqrtPriceX96;
                }
            } else {
                // will engage in a (counterfactual) variable taker unwind for minimum margin requirement
                localVars.scenario2SqrtPriceX96 = TickMath.getSqrtRatioAtTick(
                    tickLower
                );

                if (localVars.scenario2SqrtPriceX96 > sqrtPriceX96) {
                    // this should theoretically never be the case
                    localVars.scenario2SqrtPriceX96 = sqrtPriceX96;
                }
            }

            localVars.scenario1MarginRequirement = getTraderMarginRequirement(localVars.scenario1LPFixedTokenBalance, localVars.scenario1LPVariableTokenBalance, isLM, localVars.scenario1SqrtPriceX96);
            localVars.scenario2MarginRequirement = getTraderMarginRequirement(localVars.scenario2LPFixedTokenBalance, localVars.scenario2LPVariableTokenBalance, isLM, localVars.scenario2SqrtPriceX96);

            if (localVars.scenario1MarginRequirement > localVars.scenario2MarginRequirement) {
                return localVars.scenario1MarginRequirement;
            } else {
<<<<<<< HEAD
                return localVars.scenario2MarginRequirement;
            }
=======

                /// @dev get into a Fixed Taker swap (the opposite of trader's current position), hence isFT is set to true in SwapParams
                /// @dev amountSpecified needs to be positive
                /// @dev since the traderVariableTokenBalance for a VariableTaker (about ot unwind) is already positive, pass traderVariableTokenBalance as amountSpecified
                /// @dev since moving from right to left along the virtual amm, sqrtPriceLimit is set to MAX_SQRT_RATIO
>>>>>>> 77b34ffc

        } else {
            // directly get the trader margin requirement
            return getTraderMarginRequirement(position.fixedTokenBalance, position.variableTokenBalance, isLM, sqrtPriceX96);
        }
        
    }

    /// @notice Checks if a given position is liquidatable
    /// @dev In order for a position to be liquidatable its current margin needs to be lower than the position's liquidation margin requirement
    /// @return _isLiquidatable A boolean which suggests if a given position is liquidatable
    function isLiquidatablePosition(
        Position.Info storage position,
        int24 tickLower,
        int24 tickUpper
    ) internal returns (bool _isLiquidatable) {
        uint256 marginRequirement = getPositionMarginRequirement(
            position,
            tickLower,
            tickUpper,
            true
        );
        if (position.margin < int256(marginRequirement)) {
            _isLiquidatable = true;
        } else {
            _isLiquidatable = false;
        }
    }


    /// @notice Returns either the Liquidation or Initial Margin Requirement of a given trader
    /// @return margin Either Liquidation or Initial Margin Requirement of a given trader in terms of the underlying tokens
    function getTraderMarginRequirement(
        int256 fixedTokenBalance,
        int256 variableTokenBalance,
        bool isLM,
        uint160 sqrtPriceX96
    ) internal returns (uint256 margin) {    
        margin = _getTraderMarginRequirement(
            fixedTokenBalance,
            variableTokenBalance,
            isLM
        );

        uint256 minimumMarginRequirement = getMinimumMarginRequirement(
            fixedTokenBalance,
            variableTokenBalance,
            isLM,
            sqrtPriceX96
        );

        if (margin < minimumMarginRequirement) {
            margin = minimumMarginRequirement;
        }
    }

    function _getTraderMarginRequirement(
        int256 fixedTokenBalance,
        int256 variableTokenBalance,
        bool isLM
    ) internal returns (uint256 margin) {
    
        if (fixedTokenBalance >= 0 && variableTokenBalance >= 0) {
            return 0;
        }

        int256 fixedTokenBalanceWad = PRBMathSD59x18.fromInt(
            fixedTokenBalance
        );
        int256 variableTokenBalanceWad = PRBMathSD59x18.fromInt(
            variableTokenBalance
        );

        uint256 timeInSecondsFromStartToMaturityWad = termEndTimestampWad - termStartTimestampWad;

        int256 exp1Wad = PRBMathSD59x18.mul(
            fixedTokenBalanceWad,
            int256(
                FixedAndVariableMath.fixedFactor(
                    true,
                    termStartTimestampWad,
                    termEndTimestampWad
                )
            )
        );

        int256 exp2Wad = PRBMathSD59x18.mul(
            variableTokenBalanceWad,
            int256(
                MarginCalculator.worstCaseVariableFactorAtMaturity(
                    timeInSecondsFromStartToMaturityWad,
                    termEndTimestampWad,
                    Time.blockTimestampScaled(),
                    variableTokenBalance < 0,
                    isLM,
                    getHistoricalApy(),
                    marginCalculatorParameters
                )
            )
        );

        int256 maxCashflowDeltaToCoverPostMaturity = exp1Wad + exp2Wad;

        if (maxCashflowDeltaToCoverPostMaturity < 0) {
            margin = PRBMathUD60x18.toUint(
                uint256(-maxCashflowDeltaToCoverPostMaturity)
            );
        } else {
            margin = 0;
        }
    }

    function getMinimumMarginRequirement(
        int256 fixedTokenBalance,
        int256 variableTokenBalance,
        bool isLM,
        uint160 sqrtPriceX96
    ) internal returns (uint256 margin) {
        
        if (variableTokenBalance == 0) {
            // if the variable token balance is zero there is no need for a minimum liquidator incentive since a liquidtion is not expected
            return 0;
        }

        int256 fixedTokenDeltaUnbalanced;
        uint256 devMulWad;
        uint256 fixedRateDeviationMinWad;

        if (variableTokenBalance > 0) {
            if (fixedTokenBalance > 0) {
                // if both are positive, no need to have a margin requirement
                return 0;
            }

            if (isLM) {
                devMulWad = marginCalculatorParameters.devMulLeftUnwindLMWad;
                fixedRateDeviationMinWad = marginCalculatorParameters
                    .fixedRateDeviationMinLeftUnwindLMWad;
            } else {
                devMulWad = marginCalculatorParameters.devMulLeftUnwindIMWad;
                fixedRateDeviationMinWad = marginCalculatorParameters
                    .fixedRateDeviationMinLeftUnwindIMWad;
            }

<<<<<<< HEAD
            // simulate an adversarial unwind (cumulative position is a VT --> simulate FT unwind --> movement to the left along the VAMM)
            fixedTokenDeltaUnbalanced = int256(
                MarginCalculator.getAbsoluteFixedTokenDeltaUnbalancedSimulatedUnwind(
                    uint256(variableTokenBalance),
                    sqrtPriceX96,
                    devMulWad,
                    fixedRateDeviationMinWad,
                    termEndTimestampWad,
                    Time.blockTimestampScaled(),
                    uint256(marginCalculatorParameters.tMaxWad),
                    marginCalculatorParameters.gammaWad,
                    true
                )
            );
        } else {
            if (isLM) {
                devMulWad = marginCalculatorParameters.devMulRightUnwindLMWad;
                fixedRateDeviationMinWad = marginCalculatorParameters
                    .fixedRateDeviationMinRightUnwindLMWad;
            } else {
                devMulWad = marginCalculatorParameters.devMulRightUnwindIMWad;
                fixedRateDeviationMinWad = marginCalculatorParameters
                    .fixedRateDeviationMinRightUnwindIMWad;
            }

            // simulate an adversarial unwind (cumulative position is an FT --> simulate a VT unwind --> movement to the right along the VAMM)
            fixedTokenDeltaUnbalanced = -int256(
                MarginCalculator.getAbsoluteFixedTokenDeltaUnbalancedSimulatedUnwind(
                    uint256(-variableTokenBalance),
                    sqrtPriceX96,
                    devMulWad,
                    fixedRateDeviationMinWad,
                    termEndTimestampWad,
                    Time.blockTimestampScaled(),
                    uint256(marginCalculatorParameters.tMaxWad),
                    marginCalculatorParameters.gammaWad,
                    false
                )
            );
=======
            if (_cumulativeFeeIncurred > 0) {
                trader.updateMarginViaDelta(-int256(_cumulativeFeeIncurred));
                emit MarginViaDeltaUpdate(Time.blockTimestampScaled(), address(this), trader, trader.margin);
            }

            trader.updateBalancesViaDeltas(_fixedTokenDelta, _variableTokenDelta);
            emit BalancesViaDeltasUpdate(
                Time.blockTimestampScaled(),
                address(this),
                trader.fixedTokenBalance,
                trader.variableTokenBalance
            );

>>>>>>> 77b34ffc
        }

        int256 variableTokenDelta = -variableTokenBalance;

        int256 fixedTokenDelta = FixedAndVariableMath.getFixedTokenBalance(
            fixedTokenDeltaUnbalanced,
            variableTokenDelta,
            rateOracle.variableFactor(termStartTimestampWad, termEndTimestampWad),
            termStartTimestampWad,
            termEndTimestampWad
        );

        int256 updatedVariableTokenBalance = variableTokenBalance +
            variableTokenDelta; // should be zero
        int256 updatedFixedTokenBalance = fixedTokenBalance +
            fixedTokenDelta;

        margin = _getTraderMarginRequirement(
            updatedFixedTokenBalance,
            updatedVariableTokenBalance,
            isLM);

        if (
            margin <
            marginCalculatorParameters.minMarginToIncentiviseLiquidators
        ) {
            margin = marginCalculatorParameters
                .minMarginToIncentiviseLiquidators;
        }
    }


}<|MERGE_RESOLUTION|>--- conflicted
+++ resolved
@@ -243,15 +243,8 @@
             updatePositionTokenBalancesAndAccountForFees(position, tickLower, tickUpper);
         }
 
-<<<<<<< HEAD
         require((position.margin + marginDelta) >= 0, "can't withdraw more than have");
         
-=======
-        updatePositionTokenBalancesAndAccountForFees(params.owner, params.tickLower, params.tickUpper);
-        Position.Info storage position = positions.get(params.owner, params.tickLower, params.tickUpper);
-        require((position.margin + marginDelta) > 0, "can't withdraw more than have");
-
->>>>>>> 77b34ffc
         if (marginDelta < 0) {
 
             if (_owner != msg.sender) {
@@ -266,19 +259,10 @@
                 transferMargin(msg.sender, marginDelta);
 
             } else {
-<<<<<<< HEAD
             
                 int256 updatedMarginWouldBe = position.margin + marginDelta;
 
                 checkPositionMarginCanBeUpdated(position, updatedMarginWouldBe, tickLower, tickUpper); 
-=======
-
-                uint256 variableFactorWad = IRateOracle(rateOracleAddress).variableFactor(termStartTimestampWad, termEndTimestampWad);
-
-                int256 updatedMarginWouldBe = position.margin + marginDelta;
-
-                checkPositionMarginCanBeUpdated(params, updatedMarginWouldBe, position._liquidity==0, position.isSettled, position._liquidity, position.fixedTokenBalance, position.variableTokenBalance, variableFactorWad);
->>>>>>> 77b34ffc
 
                 position.updateMarginViaDelta(marginDelta);
                 emit MarginViaDeltaUpdate(Time.blockTimestampScaled(), address(this), position, position.margin);
@@ -295,7 +279,6 @@
         }
 
     }
-<<<<<<< HEAD
     
     
     /// @inheritdoc IMarginEngine
@@ -310,62 +293,6 @@
         updatePositionTokenBalancesAndAccountForFees(position, tickLower, tickUpper);
         
         int256 settlementCashflow = FixedAndVariableMath.calculateSettlementCashflow(position.fixedTokenBalance, position.variableTokenBalance, termStartTimestampWad, termEndTimestampWad, rateOracle.variableFactor(termStartTimestampWad, termEndTimestampWad));
-=======
-
-
-    /// @inheritdoc IMarginEngine
-    function updateTraderMargin(address traderAddress, int256 marginDelta) external nonZeroDelta(marginDelta) override {
-
-        Trader.Info storage trader = traders[traderAddress];
-        require((trader.margin + marginDelta) > 0, "can't withdraw more than have");
-
-        if (marginDelta < 0) {
-
-            if (traderAddress != msg.sender) {
-                revert OnlyOwnerCanUpdatePosition();
-            }
-
-            if (isInsuranceDepleted) {
-
-                trader.updateMarginViaDelta(marginDelta);
-                emit MarginViaDeltaUpdate(Time.blockTimestampScaled(), address(this), trader, trader.margin);
-
-                transferMargin(msg.sender, marginDelta);
-
-            } else {
-                int256 updatedMarginWouldBe = trader.margin + marginDelta;
-
-                checkTraderMarginCanBeUpdated(updatedMarginWouldBe, trader.fixedTokenBalance, trader.variableTokenBalance, trader.isSettled, IRateOracle(rateOracleAddress).variableFactor(termStartTimestampWad, termEndTimestampWad));
-
-                trader.updateMarginViaDelta(marginDelta);
-                emit MarginViaDeltaUpdate(Time.blockTimestampScaled(), address(this), trader, trader.margin);
-
-                transferMargin(msg.sender, marginDelta);
-            }
-
-        } else {
-
-            trader.updateMarginViaDelta(marginDelta);
-            emit MarginViaDeltaUpdate(Time.blockTimestampScaled(), address(this), trader, trader.margin);
-
-            transferMargin(msg.sender, marginDelta);
-        }
-
-    }
-
-    /// @inheritdoc IMarginEngine
-    function settlePosition(ModifyPositionParams memory params) external override whenNotPaused onlyAfterMaturity {
-
-        Tick.checkTicks(params.tickLower, params.tickUpper);
-
-        Position.Info storage position = positions.get(params.owner, params.tickLower, params.tickUpper);
-
-        require(!position.isSettled, "already settled");
-
-        updatePositionTokenBalancesAndAccountForFees(params.owner, params.tickLower, params.tickUpper);
-
-        int256 settlementCashflow = FixedAndVariableMath.calculateSettlementCashflow(position.fixedTokenBalance, position.variableTokenBalance, termStartTimestampWad, termEndTimestampWad, IRateOracle(rateOracleAddress).variableFactor(termStartTimestampWad, termEndTimestampWad));
->>>>>>> 77b34ffc
 
         position.updateBalancesViaDeltas(-position.fixedTokenBalance, -position.variableTokenBalance);
         emit BalancesViaDeltasUpdate(
@@ -379,35 +306,7 @@
         position.settlePosition();
         emit SettlePosition(Time.blockTimestampScaled(), address(this), position);
     }
-<<<<<<< HEAD
     
-=======
-
-    /// @inheritdoc IMarginEngine
-    function settleTrader(address traderAddress) external override whenNotPaused onlyAfterMaturity {
-
-        /// @dev anyone should be able to call this function post matrity
-
-        Trader.Info storage trader = traders[traderAddress];
-
-        require(!trader.isSettled, "not settled");
-
-        int256 settlementCashflow = FixedAndVariableMath.calculateSettlementCashflow(trader.fixedTokenBalance, trader.variableTokenBalance, termStartTimestampWad, termEndTimestampWad, IRateOracle(rateOracleAddress).variableFactor(termStartTimestampWad, termEndTimestampWad));
-
-        trader.updateBalancesViaDeltas(-trader.fixedTokenBalance, -trader.variableTokenBalance);
-        emit BalancesViaDeltasUpdate(
-            Time.blockTimestampScaled(),
-            address(this),
-            trader.fixedTokenBalance,
-            trader.variableTokenBalance
-        );
-        trader.updateMarginViaDelta(settlementCashflow);
-        emit MarginViaDeltaUpdate(Time.blockTimestampScaled(), address(this), trader, trader.margin);
-        trader.settleTrader();
-        emit SettleTrader(Time.blockTimestampScaled(), address(this), traderAddress);
-    }
->>>>>>> 77b34ffc
-
     /// @notice Computes the historical APY value of the RateOracle
     /// @dev The lookback window used by this function is determined by the secondsAgo state variable
     function getHistoricalApy()
@@ -462,39 +361,11 @@
 
         /// @dev can only happen before maturity, this is checked when an unwind is triggered which in turn triggers a swap which checks for this condition
 
-<<<<<<< HEAD
         Tick.checkTicks(tickLower,tickUpper);
 
         Position.Info storage position = positions.get(_owner, tickLower, tickUpper);  
         
         bool isLiquidatable = isLiquidatablePosition(position, tickLower, tickUpper);
-=======
-        Tick.checkTicks(params.tickLower, params.tickUpper);
-
-        (uint160 sqrtPriceX96, int24 tick, ) = IVAMM(vammAddress).vammVars();
-        updatePositionTokenBalancesAndAccountForFees(params.owner, params.tickLower, params.tickUpper);
-        Position.Info storage position = positions.get(params.owner, params.tickLower, params.tickUpper);
-
-        bool isLiquidatable = MarginCalculator.isLiquidatablePosition(
-            MarginCalculator.PositionMarginRequirementParams({
-                owner: params.owner,
-                tickLower: params.tickLower,
-                tickUpper: params.tickUpper,
-                isLM: true,
-                currentTick: tick,
-                termStartTimestampWad: termStartTimestampWad,
-                termEndTimestampWad: termEndTimestampWad,
-                liquidity: position._liquidity,
-                fixedTokenBalance: position.fixedTokenBalance,
-                variableTokenBalance: position.variableTokenBalance,
-                variableFactorWad: IRateOracle(rateOracleAddress).variableFactor(termStartTimestampWad, termEndTimestampWad),
-                historicalApyWad: getHistoricalApy(),
-                sqrtPriceX96: sqrtPriceX96
-            }),
-            position.margin,
-            marginCalculatorParameters
-        );
->>>>>>> 77b34ffc
 
         if (!isLiquidatable) {
             revert CannotLiquidate();
@@ -518,65 +389,9 @@
 
     }
 
-<<<<<<< HEAD
 
     /// @inheritdoc IMarginEngine
     function updatePositionPostVAMMInducedMintBurn(IVAMM.ModifyPositionParams memory params) external onlyVAMM override {
-=======
-    /// @inheritdoc IMarginEngine
-    function liquidateTrader(address traderAddress) external checkCurrentTimestampTermEndTimestampDelta override {
-
-        /// @dev can only happen before maturity, this is checked when an unwind is triggered which in turn triggers a swap which checks for this condition
-
-        require(traderAddress!=fcm, "not FCM");
-
-        Trader.Info storage trader = traders[traderAddress];
-
-        (uint160 sqrtPriceX96,,) = IVAMM(vammAddress).vammVars();
-
-        bool isLiquidatable = MarginCalculator.isLiquidatableTrader(
-            MarginCalculator.TraderMarginRequirementParams({
-                fixedTokenBalance: trader.fixedTokenBalance,
-                variableTokenBalance: trader.variableTokenBalance,
-                termStartTimestampWad: termStartTimestampWad,
-                termEndTimestampWad: termEndTimestampWad,
-                isLM: true,
-                historicalApyWad: getHistoricalApy(),
-                sqrtPriceX96: sqrtPriceX96,
-                variableFactorWad: IRateOracle(rateOracleAddress).variableFactor(termStartTimestampWad, termEndTimestampWad)
-            }),
-            trader.margin,
-            marginCalculatorParameters
-        );
-
-        if (!isLiquidatable) {
-            revert CannotLiquidate();
-        }
-
-        uint256 liquidatorRewardValueWad = PRBMathUD60x18.mul(
-            PRBMathUD60x18.fromUint(uint256(trader.margin)),
-            liquidatorRewardWad
-        );
-
-        uint256 liquidatorRewardValue = PRBMathUD60x18.toUint(liquidatorRewardValueWad);
-
-        trader.updateMarginViaDelta(-int256(liquidatorRewardValue));
-        emit MarginViaDeltaUpdate(Time.blockTimestampScaled(), address(this), trader, trader.margin);
-
-        unwindTrader(traderAddress, trader.variableTokenBalance);
-
-        IERC20Minimal(underlyingToken).transfer(msg.sender, liquidatorRewardValue);
-
-    }
-
-    /// @inheritdoc IMarginEngine
-    function updatePositionPostVAMMInducedMintBurn(IVAMM.ModifyPositionParams memory params) external override {
-
-        /// @dev this function can only be called by the vamm
-        require(msg.sender==vammAddress, "only vamm");
-        updatePositionTokenBalancesAndAccountForFees(params.owner, params.tickLower, params.tickUpper);
-        /// @audit position is retreived from storage twice: once in the updatePositionTokenBalancesAndAccountForFees, once below
->>>>>>> 77b34ffc
 
         Position.Info storage position = positions.get(params.owner, params.tickLower, params.tickUpper);
         updatePositionTokenBalancesAndAccountForFees(position, params.tickLower, params.tickUpper);
@@ -589,15 +404,8 @@
 
     }
 
-<<<<<<< HEAD
     function updatePositionPostVAMMInducedSwap(address _owner, int24 tickLower, int24 tickUpper, int256 fixedTokenDelta, int256 variableTokenDelta, uint256 cumulativeFeeIncurred) external onlyVAMM override {
         /// @dev this function can only be called by the vamm following a swap    
-=======
-    function updatePositionPostVAMMInducedSwap(address owner, int24 tickLower, int24 tickUpper, int256 fixedTokenDelta, int256 variableTokenDelta, uint256 cumulativeFeeIncurred, int24 currentTick, uint160 sqrtPriceX96) external override {
-        /// @dev this function can only be called by the vamm following a swap
-        /// @audit turn into a modifier
-        require(msg.sender==vammAddress, "only vamm");
->>>>>>> 77b34ffc
 
         Position.Info storage position = positions.get(_owner, tickLower, tickUpper);
 
@@ -616,29 +424,6 @@
             position.variableTokenBalance
         );
 
-<<<<<<< HEAD
-=======
-        uint256 variableFactorWad = IRateOracle(rateOracleAddress).variableFactor(termStartTimestampWad, termEndTimestampWad);
-
-        MarginCalculator.PositionMarginRequirementParams
-            memory marginReqParams = MarginCalculator
-                .PositionMarginRequirementParams({
-                    owner: owner,
-                    tickLower: tickLower,
-                    tickUpper: tickUpper,
-                    isLM: false,
-                    currentTick: currentTick,
-                    termStartTimestampWad: termStartTimestampWad,
-                    termEndTimestampWad: termEndTimestampWad,
-                    liquidity: position._liquidity,
-                    fixedTokenBalance: position.fixedTokenBalance,
-                    variableTokenBalance: position.variableTokenBalance,
-                    variableFactorWad: variableFactorWad,
-                    historicalApyWad: getHistoricalApy(),
-                    sqrtPriceX96: sqrtPriceX96
-                });
-
->>>>>>> 77b34ffc
         int256 positionMarginRequirement = int256(
             getPositionMarginRequirement(position, tickLower, tickUpper, false)
         );
@@ -648,51 +433,7 @@
         }
 
     }
-<<<<<<< HEAD
     
-=======
-
-    /// @inheritdoc IMarginEngine
-    function updateTraderPostVAMMInducedSwap(address recipient, int256 fixedTokenDelta, int256 variableTokenDelta, uint256 cumulativeFeeIncurred, uint160 sqrtPriceX96) external override {
-
-        /// @dev this function can only be called by the vamm following a swap
-        /// @audit turn into a modifier
-        require(msg.sender==vammAddress, "only vamm");
-
-        Trader.Info storage trader = traders[recipient];
-
-        if (cumulativeFeeIncurred > 0) {
-            trader.updateMarginViaDelta(-int256(cumulativeFeeIncurred));
-            emit MarginViaDeltaUpdate(Time.blockTimestampScaled(), address(this), trader, trader.margin);
-        }
-
-        trader.updateBalancesViaDeltas(fixedTokenDelta, variableTokenDelta);
-        emit BalancesViaDeltasUpdate(
-            Time.blockTimestampScaled(),
-            address(this),
-            trader.fixedTokenBalance,
-            trader.variableTokenBalance
-        );
-
-        int256 marginRequirement = int256(MarginCalculator.getTraderMarginRequirement(
-            MarginCalculator.TraderMarginRequirementParams({
-                fixedTokenBalance: trader.fixedTokenBalance,
-                variableTokenBalance: trader.variableTokenBalance,
-                termStartTimestampWad: termStartTimestampWad,
-                termEndTimestampWad: termEndTimestampWad,
-                isLM: false,
-                historicalApyWad: getHistoricalApy(),
-                sqrtPriceX96: sqrtPriceX96,
-                variableFactorWad: IRateOracle(rateOracleAddress).variableFactor(termStartTimestampWad, termEndTimestampWad)
-            }), marginCalculatorParameters
-        ));
-
-        if (marginRequirement > trader.margin) {
-            revert MarginRequirementNotMet();
-        }
-        emit TraderPostVAMMInducedSwapUpdate(Time.blockTimestampScaled(), address(this), recipient, trader.fixedTokenBalance, trader.variableTokenBalance, cumulativeFeeIncurred);
-    }
->>>>>>> 77b34ffc
 
     function updatePositionTokenBalancesAndAccountForFees(
         Position.Info storage position,
@@ -726,21 +467,8 @@
 
         emit PositionTokenBalancesAndAccountForFeesUpdate(Time.blockTimestampScaled(), address(this), owner, position.fixedTokenBalance, position.variableTokenBalance, feeDelta);
     }
-<<<<<<< HEAD
     
 
-=======
-
-    /// @notice Check if the position margin is above the Initial Margin Requirement
-    /// @dev Reverts if position's margin is below the requirement
-    /// @param params Position owner, position tickLower, position tickUpper, _
-    /// @param updatedMarginWouldBe Amount of margin supporting the position following a margin update if the transaction does not get reverted (e.g. if the margin requirement is not satisfied)
-    /// @param positionLiquidity Current liquidity supplied by the position
-    /// @param positionFixedTokenBalance Fixed token balance of a position since the last mint/burn/poke
-    /// @param positionVariableTokenBalance Variable token balance of a position since the last mint/burn/poke
-    /// @param variableFactorWad Accrued Variable Factor, i.e. the variable APY of the underlying yield-bearing pool since the inception of the IRS AMM until now
-    /// @dev multiplied by (time in seconds since IRS AMM inception / number of seconds in a year)
->>>>>>> 77b34ffc
     function checkPositionMarginAboveRequirement(
         Position.Info storage position,
         int256 updatedMarginWouldBe,
@@ -786,48 +514,8 @@
         }
     }
 
-<<<<<<< HEAD
     
     /// @notice Unwind a position
-=======
-    /// @notice Check if the trader margin is above the Initial Margin Requirement
-    /// @dev Reverts if trader's margin is below the requirement
-    /// @param updatedMarginWouldBe Amount of margin supporting the trader following a margin update if the transaction does not get reverted (e.g. if the margin requirement is not satisfied)
-    /// @param fixedTokenBalance Current fixed token balance of a trader
-    /// @param variableTokenBalance Current variable token balance of a trader
-    function checkTraderMarginAboveRequirement(
-        int256 updatedMarginWouldBe,
-        int256 fixedTokenBalance,
-        int256 variableTokenBalance,
-        uint256 variableFactorWad
-    ) internal {
-
-        (uint160 sqrtPriceX96,, ) = IVAMM(vammAddress).vammVars();
-
-        int256 traderMarginRequirement = int256(
-            MarginCalculator.getTraderMarginRequirement(
-                MarginCalculator.TraderMarginRequirementParams({
-                    fixedTokenBalance: fixedTokenBalance,
-                    variableTokenBalance: variableTokenBalance,
-                    termStartTimestampWad: termStartTimestampWad,
-                    termEndTimestampWad: termEndTimestampWad,
-                    isLM: false,
-                    historicalApyWad: getHistoricalApy(),
-                    sqrtPriceX96: sqrtPriceX96,
-                    variableFactorWad: variableFactorWad
-                }), marginCalculatorParameters
-            )
-        );
-
-        if (updatedMarginWouldBe <= traderMarginRequirement) {
-            revert MarginLessThanMinimum();
-        }
-    }
-
-
-        /// @notice Unwind a position
-    /// @dev Auth:
->>>>>>> 77b34ffc
     /// @dev Before unwinding a position, need to check if it is even necessary to unwind it, i.e. check if the most up to date variable token balance of a position is non-zero
     /// @dev If the current fixed token balance of a position is positive, this implies the position is a net Fixed Taker,
     /// @dev Hence to unwind need to enter into a Variable Taker IRS contract with notional = abs(current variable token balance)
@@ -840,14 +528,6 @@
         int24 tickLower,
         int24 tickUpper
     ) internal {
-<<<<<<< HEAD
-=======
-
-        /// @audit check if beyond maturity (done in the liquidation call)
-        Tick.checkTicks(tickLower, tickUpper);
-
-        /// @audit below is potentially redundunt since the burn already induces updates via updatePositionPostVAMMMintBurn, needs to be checked
->>>>>>> 77b34ffc
 
         Tick.checkTicks(tickLower, tickUpper);
 
@@ -918,17 +598,6 @@
         }
 
     }
-<<<<<<< HEAD
-=======
-
-    /// @notice Unwind a trader in a given market
-    /// @param traderAddress The address of the trader to unwind
-    /// @param traderVariableTokenBalance Trader variable token balance
-    function unwindTrader(
-        address traderAddress,
-        int256 traderVariableTokenBalance
-    ) internal {
->>>>>>> 77b34ffc
 
     function getPositionMarginRequirement(
         Position.Info storage position,
@@ -1142,16 +811,8 @@
             if (localVars.scenario1MarginRequirement > localVars.scenario2MarginRequirement) {
                 return localVars.scenario1MarginRequirement;
             } else {
-<<<<<<< HEAD
                 return localVars.scenario2MarginRequirement;
             }
-=======
-
-                /// @dev get into a Fixed Taker swap (the opposite of trader's current position), hence isFT is set to true in SwapParams
-                /// @dev amountSpecified needs to be positive
-                /// @dev since the traderVariableTokenBalance for a VariableTaker (about ot unwind) is already positive, pass traderVariableTokenBalance as amountSpecified
-                /// @dev since moving from right to left along the virtual amm, sqrtPriceLimit is set to MAX_SQRT_RATIO
->>>>>>> 77b34ffc
 
         } else {
             // directly get the trader margin requirement
@@ -1296,7 +957,6 @@
                     .fixedRateDeviationMinLeftUnwindIMWad;
             }
 
-<<<<<<< HEAD
             // simulate an adversarial unwind (cumulative position is a VT --> simulate FT unwind --> movement to the left along the VAMM)
             fixedTokenDeltaUnbalanced = int256(
                 MarginCalculator.getAbsoluteFixedTokenDeltaUnbalancedSimulatedUnwind(
@@ -1336,21 +996,6 @@
                     false
                 )
             );
-=======
-            if (_cumulativeFeeIncurred > 0) {
-                trader.updateMarginViaDelta(-int256(_cumulativeFeeIncurred));
-                emit MarginViaDeltaUpdate(Time.blockTimestampScaled(), address(this), trader, trader.margin);
-            }
-
-            trader.updateBalancesViaDeltas(_fixedTokenDelta, _variableTokenDelta);
-            emit BalancesViaDeltasUpdate(
-                Time.blockTimestampScaled(),
-                address(this),
-                trader.fixedTokenBalance,
-                trader.variableTokenBalance
-            );
-
->>>>>>> 77b34ffc
         }
 
         int256 variableTokenDelta = -variableTokenBalance;
