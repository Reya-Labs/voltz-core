pragma solidity ^0.8.0;
import "../rate_oracles/BaseRateOracle.sol";
import "../rate_oracles/AaveRateOracle.sol";
import "../interfaces/rate_oracles/IAaveRateOracle.sol";
import "@openzeppelin/contracts/utils/math/SafeMath.sol";
import "../utils/WayRayMath.sol";
import "hardhat/console.sol";
import "../interfaces/aave/IAaveV2LendingPool.sol";

contract TestRateOracle is AaveRateOracle {
<<<<<<< HEAD
    // uint256 public time;
    int24 public tick;
    uint128 public liquidity;

    // todo: rateOracleId should be a function of underlyingProtocol and underlyingToken?
    constructor(
        address aaveLendingPool,
        bytes32 rateOracleId,
        address underlying
    ) AaveRateOracle(aaveLendingPool, rateOracleId, underlying) {
        // todo: if not done manually, doesn't work for some reason
        aaveLendingPool = aaveLendingPool;
        rateOracleId = rateOracleId;
        underlying = underlying;

        // console.log("Test Contract: Aave lending pool address is: ", aaveLendingPool);
        // // console.log("Test Contract: Rate Oracle ID is: ", rateOracleId);
        // console.log("Test Contract: Underlying is: ", underlying);
    }

    struct InitializeParams {
        // uint256 time;
        int24 tick;
        uint128 liquidity;
    }

    function initializeTestRateOracle(InitializeParams calldata params)
        external
    {
        require(oracleVars.rateCardinality == 0, "already initialized");
        tick = params.tick;
        liquidity = params.liquidity;
        initialize();
        console.log(
            "Test Contracts: ",
            oracleVars.rateIndex,
            oracleVars.rateCardinality,
            oracleVars.rateCardinalityNext
        );
    }

    function getOracleVars()
        external
        view
        returns (
            uint16,
            uint16,
            uint16
        )
    {
        return (
            oracleVars.rateIndex,
            oracleVars.rateCardinality,
            oracleVars.rateCardinalityNext
        );
    }

    function testGetReserveNormalizedIncome() external view returns (uint256) {
        // console.log("Test Contract: Aave lending pool address is", aaveLendingPool);
        return getReserveNormalizedIncome(underlying);
    }

    function testGrow(uint16 _rateCardinalityNext) external {
        oracleVars.rateCardinalityNext = grow(
            oracleVars.rateCardinalityNext,
            _rateCardinalityNext
        );
    }

    function update() external {
        (oracleVars.rateIndex, oracleVars.rateCardinality) = writeRate(
            oracleVars.rateIndex,
            oracleVars.rateCardinality,
            oracleVars.rateCardinalityNext
        );
    }

    function getRate(uint16 index) external view returns (uint256, uint256) {
        Rate memory rate = rates[index];
        return (rate.timestamp, rate.rateValue);
    }
=======

  // uint256 public time;
  int24 public tick;
  uint128 public liquidity;

  uint256 public latestObservedRateValue;

  // todo: rateOracleId should be a function of underlyingProtocol and underlyingToken?
  constructor(address aaveLendingPool, bytes32 rateOracleId, address underlying) AaveRateOracle(aaveLendingPool, rateOracleId, underlying) {
    
    // todo: if not done manually, doesn't work for some reason
    aaveLendingPool = aaveLendingPool;
    rateOracleId = rateOracleId;
    underlying = underlying;

    // console.log("Test Contract: Aave lending pool address is: ", aaveLendingPool);
    // // console.log("Test Contract: Rate Oracle ID is: ", rateOracleId);
    // console.log("Test Contract: Underlying is: ", underlying);
  }


  struct InitializeParams {
      // uint256 time;
      int24 tick;
      uint128 liquidity;
  }

  function initializeTestRateOracle(InitializeParams calldata params) external {
    require(oracleVars.rateCardinality == 0, "already initialized");
    tick = params.tick;
    liquidity = params.liquidity;
    initialize();
    console.log("Test Contracts: ", oracleVars.rateIndex, oracleVars.rateCardinality, oracleVars.rateCardinalityNext);
  }


  function getOracleVars() external view returns (uint16, uint16, uint16) {
    return (oracleVars.rateIndex, oracleVars.rateCardinality, oracleVars.rateCardinalityNext);
  }

  function testGetReserveNormalizedIncome() external view returns(uint256){
    // console.log("Test Contract: Aave lending pool address is", aaveLendingPool);
    return getReserveNormalizedIncome(underlying);
  }

  function testGrow(uint16 _rateCardinalityNext) external {
    oracleVars.rateCardinalityNext = grow(oracleVars.rateCardinalityNext, _rateCardinalityNext);
  }

  function update() external {
    (oracleVars.rateIndex, oracleVars.rateCardinality) = writeRate(oracleVars.rateIndex, oracleVars.rateCardinality, oracleVars.rateCardinalityNext);
  }

  function getRate(uint16 index) external view returns (uint256, uint256) {
    Rate memory rate = rates[index];
    return (rate.timestamp, rate.rateValue);
  }

  function testObserveSingle(uint256 queriedTime) external returns (uint256 rateValue) {
    latestObservedRateValue = observeSingle(Time.blockTimestampScaled(), queriedTime, oracleVars.rateIndex, oracleVars.rateCardinality, oracleVars.rateCardinalityNext);
    return latestObservedRateValue;
  }


>>>>>>> 74f28a7c
}<|MERGE_RESOLUTION|>--- conflicted
+++ resolved
@@ -8,90 +8,6 @@
 import "../interfaces/aave/IAaveV2LendingPool.sol";
 
 contract TestRateOracle is AaveRateOracle {
-<<<<<<< HEAD
-    // uint256 public time;
-    int24 public tick;
-    uint128 public liquidity;
-
-    // todo: rateOracleId should be a function of underlyingProtocol and underlyingToken?
-    constructor(
-        address aaveLendingPool,
-        bytes32 rateOracleId,
-        address underlying
-    ) AaveRateOracle(aaveLendingPool, rateOracleId, underlying) {
-        // todo: if not done manually, doesn't work for some reason
-        aaveLendingPool = aaveLendingPool;
-        rateOracleId = rateOracleId;
-        underlying = underlying;
-
-        // console.log("Test Contract: Aave lending pool address is: ", aaveLendingPool);
-        // // console.log("Test Contract: Rate Oracle ID is: ", rateOracleId);
-        // console.log("Test Contract: Underlying is: ", underlying);
-    }
-
-    struct InitializeParams {
-        // uint256 time;
-        int24 tick;
-        uint128 liquidity;
-    }
-
-    function initializeTestRateOracle(InitializeParams calldata params)
-        external
-    {
-        require(oracleVars.rateCardinality == 0, "already initialized");
-        tick = params.tick;
-        liquidity = params.liquidity;
-        initialize();
-        console.log(
-            "Test Contracts: ",
-            oracleVars.rateIndex,
-            oracleVars.rateCardinality,
-            oracleVars.rateCardinalityNext
-        );
-    }
-
-    function getOracleVars()
-        external
-        view
-        returns (
-            uint16,
-            uint16,
-            uint16
-        )
-    {
-        return (
-            oracleVars.rateIndex,
-            oracleVars.rateCardinality,
-            oracleVars.rateCardinalityNext
-        );
-    }
-
-    function testGetReserveNormalizedIncome() external view returns (uint256) {
-        // console.log("Test Contract: Aave lending pool address is", aaveLendingPool);
-        return getReserveNormalizedIncome(underlying);
-    }
-
-    function testGrow(uint16 _rateCardinalityNext) external {
-        oracleVars.rateCardinalityNext = grow(
-            oracleVars.rateCardinalityNext,
-            _rateCardinalityNext
-        );
-    }
-
-    function update() external {
-        (oracleVars.rateIndex, oracleVars.rateCardinality) = writeRate(
-            oracleVars.rateIndex,
-            oracleVars.rateCardinality,
-            oracleVars.rateCardinalityNext
-        );
-    }
-
-    function getRate(uint16 index) external view returns (uint256, uint256) {
-        Rate memory rate = rates[index];
-        return (rate.timestamp, rate.rateValue);
-    }
-=======
-
   // uint256 public time;
   int24 public tick;
   uint128 public liquidity;
@@ -153,7 +69,4 @@
     latestObservedRateValue = observeSingle(Time.blockTimestampScaled(), queriedTime, oracleVars.rateIndex, oracleVars.rateCardinality, oracleVars.rateCardinalityNext);
     return latestObservedRateValue;
   }
-
-
->>>>>>> 74f28a7c
 }