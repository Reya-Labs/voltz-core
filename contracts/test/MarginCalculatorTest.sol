pragma solidity ^0.8.0;
<<<<<<< HEAD
import "../MarginCalculator.sol";
import "../interfaces/IMarginCalculator.sol";

contract MarginCalculatorTest is MarginCalculator {
    // solhint-disable-next-line no-empty-blocks
    constructor(address _factory) MarginCalculator(_factory) {}

    // view functions

    function computeTimeFactorTest(
        address rateOracleAddress,
        uint256 termEndTimestampScaled,
        uint256 currentTimestampScaled
    ) external view returns (int256 timeFactor) {
        return
            computeTimeFactor(
                rateOracleAddress,
                termEndTimestampScaled,
                currentTimestampScaled
            );
    }

    function calculateExpectedAmountsTest(
        uint128 liquidity,
        int24 currentTick,
        int24 tickUpper,
        int24 tickLower
    ) external pure returns (int256 amount1Up, int256 amount0Down) {
        // go through this again [ask Moody for elaboration]

        // want this to be negative

        amount1Up = SqrtPriceMath.getAmount1Delta(
            TickMath.getSqrtRatioAtTick(currentTick),
            TickMath.getSqrtRatioAtTick(tickUpper),
            -int128(liquidity)
        );

        // want this to be negative

        amount0Down = SqrtPriceMath.getAmount0Delta(
            TickMath.getSqrtRatioAtTick(currentTick),
            TickMath.getSqrtRatioAtTick(tickLower),
            -int128(liquidity)
        );
    }

    function positionMarginBetweenTicksHelperTest(
        int24 tickLower,
        int24 tickUpper,
        bool isLM,
        int24 currentTick,
        uint256 termStartTimestamp,
        uint256 termEndTimestamp,
        uint128 liquidity,
        int256 fixedTokenBalance,
        int256 variableTokenBalance,
        uint256 variableFactor,
        address rateOracleAddress,
        uint256 historicalApy
    ) external view returns (uint256 margin) {
        return
            positionMarginBetweenTicksHelper(
                PositionMarginRequirementParams({
                    owner: address(0), // owner should not matter for the purposes of computing position's margin
                    tickLower: tickLower,
                    tickUpper: tickUpper,
                    isLM: isLM,
                    currentTick: currentTick,
                    termStartTimestamp: termStartTimestamp,
                    termEndTimestamp: termEndTimestamp,
                    liquidity: liquidity,
                    fixedTokenBalance: fixedTokenBalance,
                    variableTokenBalance: variableTokenBalance,
                    variableFactor: variableFactor,
                    rateOracleAddress: rateOracleAddress,
                    historicalApy: historicalApy
                })
            );
    }

    function getPositionMarginRequirementTest(
        int24 tickLower,
        int24 tickUpper,
        bool isLM,
        int24 currentTick,
        uint256 termStartTimestamp,
        uint256 termEndTimestamp,
        uint128 liquidity,
        int256 fixedTokenBalance,
        int256 variableTokenBalance,
        uint256 variableFactor,
        address rateOracleAddress,
        uint256 historicalApy
    ) external view returns (uint256 margin) {
        return
            getPositionMarginRequirement(
                PositionMarginRequirementParams({
                    owner: address(0), // owner should not matter for the purposes of computing position's margin
                    tickLower: tickLower,
                    tickUpper: tickUpper,
                    isLM: isLM,
                    currentTick: currentTick,
                    termStartTimestamp: termStartTimestamp,
                    termEndTimestamp: termEndTimestamp,
                    liquidity: liquidity,
                    fixedTokenBalance: fixedTokenBalance,
                    variableTokenBalance: variableTokenBalance,
                    variableFactor: variableFactor,
                    rateOracleAddress: rateOracleAddress,
                    historicalApy: historicalApy
                })
            );
    }

    function getTraderMarginRequirementTest(
        int256 fixedTokenBalance,
        int256 variableTokenBalance,
        uint256 termStartTimestamp,
        uint256 termEndTimestamp,
        bool isLM,
        address rateOracleAddress,
        uint256 historicalApy
    ) external view returns (uint256 margin) {
        return
            getTraderMarginRequirement(
                TraderMarginRequirementParams({
                    fixedTokenBalance: fixedTokenBalance,
                    variableTokenBalance: variableTokenBalance,
                    termStartTimestamp: termStartTimestamp,
                    termEndTimestamp: termEndTimestamp,
                    isLM: isLM,
                    rateOracleAddress: rateOracleAddress,
                    historicalApy: historicalApy
                })
            );
    }

    function worstCaseVariableFactorAtMaturityTest(
        uint256 timeInSecondsFromStartToMaturity,
        uint256 termEndTimestampScaled,
        uint256 currentTimestampScaled,
        bool isFT,
        bool isLM,
        address rateOracleAddress,
        uint256 historicalApy
    ) external view returns (uint256 variableFactor) {
        return
            worstCaseVariableFactorAtMaturity(
                timeInSecondsFromStartToMaturity,
                termEndTimestampScaled,
                currentTimestampScaled,
                isFT,
                isLM,
                rateOracleAddress,
                historicalApy
            );
    }

    function getMarginCalculatorParametersTest(address rateOracleAddress)
        external
        view
        returns (
            uint256 apyUpperMultiplier,
            uint256 apyLowerMultiplier,
            uint256 minDeltaLM,
            uint256 minDeltaIM,
            uint256 maxLeverage,
            int256 sigmaSquared,
            int256 alpha,
            int256 beta,
            int256 xiUpper,
            int256 xiLower,
            int256 tMax
        )
    {
        MarginCalculatorParameters
            memory marginCalculatorParameters = getMarginCalculatorParameters[
                rateOracleAddress
            ];

        apyUpperMultiplier = marginCalculatorParameters.apyUpperMultiplier;
        apyLowerMultiplier = marginCalculatorParameters.apyLowerMultiplier;
        minDeltaLM = marginCalculatorParameters.minDeltaLM;
        minDeltaIM = marginCalculatorParameters.minDeltaIM;
        maxLeverage = marginCalculatorParameters.maxLeverage;
        sigmaSquared = marginCalculatorParameters.sigmaSquared;
        alpha = marginCalculatorParameters.alpha;
        beta = marginCalculatorParameters.beta;
        xiUpper = marginCalculatorParameters.xiUpper;
        xiLower = marginCalculatorParameters.xiLower;
        tMax = marginCalculatorParameters.tMax;
    }

    function getMinimumMarginRequirementTest(
        int256 fixedTokenBalance,
        int256 variableTokenBalance,
        uint256 termStartTimestamp,
        uint256 termEndTimestamp,
        bool isLM,
        address rateOracleAddress,
        uint256 historicalApy
    ) external view returns (uint256 margin) {
        return
            getMinimumMarginRequirement(
                IMarginCalculator.TraderMarginRequirementParams({
                    fixedTokenBalance: fixedTokenBalance,
                    variableTokenBalance: variableTokenBalance,
                    termStartTimestamp: termStartTimestamp,
                    termEndTimestamp: termEndTimestamp,
                    isLM: isLM,
                    rateOracleAddress: rateOracleAddress,
                    historicalApy: historicalApy
                })
            );
    }

    function computeApyBoundTest(
        address rateOracleAddress,
        uint256 termEndTimestampScaled,
        uint256 currentTimestampScaled,
        uint256 historicalApy,
        bool isUpper
    ) external view returns (uint256 apyBound) {
        return
            computeApyBound(
                rateOracleAddress,
                termEndTimestampScaled,
                currentTimestampScaled,
                historicalApy,
                isUpper
            );
    }

    function setMarginCalculatorParametersTest(
        address rateOracleAddress,
        uint256 apyUpperMultiplier,
        uint256 apyLowerMultiplier,
        uint256 minDeltaLM,
        uint256 minDeltaIM,
        uint256 maxLeverage,
        int256 sigmaSquared,
        int256 alpha,
        int256 beta,
        int256 xiUpper,
        int256 xiLower,
        int256 tMax
    ) external {
        setMarginCalculatorParameters(
            MarginCalculatorParameters(
                apyUpperMultiplier,
                apyLowerMultiplier,
                minDeltaLM,
                minDeltaIM,
                maxLeverage,
                sigmaSquared,
                alpha,
                beta,
                xiUpper,
                xiLower,
                tMax
            ),
            rateOracleAddress
        );
    }

    function isLiquidatableTraderTest(
        int256 fixedTokenBalance,
        int256 variableTokenBalance,
        uint256 termStartTimestamp,
        uint256 termEndTimestamp,
        bool isLM,
        address rateOracleAddress,
        uint256 historicalApy,
        int256 currentMargin
    ) external view returns (bool) {
        return
            isLiquidatableTrader(
                TraderMarginRequirementParams({
                    fixedTokenBalance: fixedTokenBalance,
                    variableTokenBalance: variableTokenBalance,
                    termStartTimestamp: termStartTimestamp,
                    termEndTimestamp: termEndTimestamp,
                    isLM: isLM,
                    rateOracleAddress: rateOracleAddress,
                    historicalApy: historicalApy
                }),
                currentMargin
            );
    }

    function isLiquidatablePositionLMTest(
        int24 tickLower,
        int24 tickUpper,
        // bool isLM,
        int24 currentTick,
        uint256 termStartTimestamp,
        uint256 termEndTimestamp,
        uint128 liquidity,
        int256 fixedTokenBalance,
        int256 variableTokenBalance,
        uint256 variableFactor,
        address rateOracleAddress,
        uint256 historicalApy,
        int256 currentMargin
    ) external view returns (bool) {
        return
            isLiquidatablePosition(
                PositionMarginRequirementParams({
                    owner: address(0), // owner should not matter for the purposes of computing position's margin
                    tickLower: tickLower,
                    tickUpper: tickUpper,
                    isLM: true,
                    currentTick: currentTick,
                    termStartTimestamp: termStartTimestamp,
                    termEndTimestamp: termEndTimestamp,
                    liquidity: liquidity,
                    fixedTokenBalance: fixedTokenBalance,
                    variableTokenBalance: variableTokenBalance,
                    variableFactor: variableFactor,
                    rateOracleAddress: rateOracleAddress,
                    historicalApy: historicalApy
                }),
                currentMargin
            );
    }
=======

import "../core_libraries/MarginCalculator.sol";

contract MarginCalculatorTest {
    bool public foo;
>>>>>>> 26ff9f65
}<|MERGE_RESOLUTION|>--- conflicted
+++ resolved
@@ -1,336 +1,7 @@
 pragma solidity ^0.8.0;
-<<<<<<< HEAD
-import "../MarginCalculator.sol";
-import "../interfaces/IMarginCalculator.sol";
-
-contract MarginCalculatorTest is MarginCalculator {
-    // solhint-disable-next-line no-empty-blocks
-    constructor(address _factory) MarginCalculator(_factory) {}
-
-    // view functions
-
-    function computeTimeFactorTest(
-        address rateOracleAddress,
-        uint256 termEndTimestampScaled,
-        uint256 currentTimestampScaled
-    ) external view returns (int256 timeFactor) {
-        return
-            computeTimeFactor(
-                rateOracleAddress,
-                termEndTimestampScaled,
-                currentTimestampScaled
-            );
-    }
-
-    function calculateExpectedAmountsTest(
-        uint128 liquidity,
-        int24 currentTick,
-        int24 tickUpper,
-        int24 tickLower
-    ) external pure returns (int256 amount1Up, int256 amount0Down) {
-        // go through this again [ask Moody for elaboration]
-
-        // want this to be negative
-
-        amount1Up = SqrtPriceMath.getAmount1Delta(
-            TickMath.getSqrtRatioAtTick(currentTick),
-            TickMath.getSqrtRatioAtTick(tickUpper),
-            -int128(liquidity)
-        );
-
-        // want this to be negative
-
-        amount0Down = SqrtPriceMath.getAmount0Delta(
-            TickMath.getSqrtRatioAtTick(currentTick),
-            TickMath.getSqrtRatioAtTick(tickLower),
-            -int128(liquidity)
-        );
-    }
-
-    function positionMarginBetweenTicksHelperTest(
-        int24 tickLower,
-        int24 tickUpper,
-        bool isLM,
-        int24 currentTick,
-        uint256 termStartTimestamp,
-        uint256 termEndTimestamp,
-        uint128 liquidity,
-        int256 fixedTokenBalance,
-        int256 variableTokenBalance,
-        uint256 variableFactor,
-        address rateOracleAddress,
-        uint256 historicalApy
-    ) external view returns (uint256 margin) {
-        return
-            positionMarginBetweenTicksHelper(
-                PositionMarginRequirementParams({
-                    owner: address(0), // owner should not matter for the purposes of computing position's margin
-                    tickLower: tickLower,
-                    tickUpper: tickUpper,
-                    isLM: isLM,
-                    currentTick: currentTick,
-                    termStartTimestamp: termStartTimestamp,
-                    termEndTimestamp: termEndTimestamp,
-                    liquidity: liquidity,
-                    fixedTokenBalance: fixedTokenBalance,
-                    variableTokenBalance: variableTokenBalance,
-                    variableFactor: variableFactor,
-                    rateOracleAddress: rateOracleAddress,
-                    historicalApy: historicalApy
-                })
-            );
-    }
-
-    function getPositionMarginRequirementTest(
-        int24 tickLower,
-        int24 tickUpper,
-        bool isLM,
-        int24 currentTick,
-        uint256 termStartTimestamp,
-        uint256 termEndTimestamp,
-        uint128 liquidity,
-        int256 fixedTokenBalance,
-        int256 variableTokenBalance,
-        uint256 variableFactor,
-        address rateOracleAddress,
-        uint256 historicalApy
-    ) external view returns (uint256 margin) {
-        return
-            getPositionMarginRequirement(
-                PositionMarginRequirementParams({
-                    owner: address(0), // owner should not matter for the purposes of computing position's margin
-                    tickLower: tickLower,
-                    tickUpper: tickUpper,
-                    isLM: isLM,
-                    currentTick: currentTick,
-                    termStartTimestamp: termStartTimestamp,
-                    termEndTimestamp: termEndTimestamp,
-                    liquidity: liquidity,
-                    fixedTokenBalance: fixedTokenBalance,
-                    variableTokenBalance: variableTokenBalance,
-                    variableFactor: variableFactor,
-                    rateOracleAddress: rateOracleAddress,
-                    historicalApy: historicalApy
-                })
-            );
-    }
-
-    function getTraderMarginRequirementTest(
-        int256 fixedTokenBalance,
-        int256 variableTokenBalance,
-        uint256 termStartTimestamp,
-        uint256 termEndTimestamp,
-        bool isLM,
-        address rateOracleAddress,
-        uint256 historicalApy
-    ) external view returns (uint256 margin) {
-        return
-            getTraderMarginRequirement(
-                TraderMarginRequirementParams({
-                    fixedTokenBalance: fixedTokenBalance,
-                    variableTokenBalance: variableTokenBalance,
-                    termStartTimestamp: termStartTimestamp,
-                    termEndTimestamp: termEndTimestamp,
-                    isLM: isLM,
-                    rateOracleAddress: rateOracleAddress,
-                    historicalApy: historicalApy
-                })
-            );
-    }
-
-    function worstCaseVariableFactorAtMaturityTest(
-        uint256 timeInSecondsFromStartToMaturity,
-        uint256 termEndTimestampScaled,
-        uint256 currentTimestampScaled,
-        bool isFT,
-        bool isLM,
-        address rateOracleAddress,
-        uint256 historicalApy
-    ) external view returns (uint256 variableFactor) {
-        return
-            worstCaseVariableFactorAtMaturity(
-                timeInSecondsFromStartToMaturity,
-                termEndTimestampScaled,
-                currentTimestampScaled,
-                isFT,
-                isLM,
-                rateOracleAddress,
-                historicalApy
-            );
-    }
-
-    function getMarginCalculatorParametersTest(address rateOracleAddress)
-        external
-        view
-        returns (
-            uint256 apyUpperMultiplier,
-            uint256 apyLowerMultiplier,
-            uint256 minDeltaLM,
-            uint256 minDeltaIM,
-            uint256 maxLeverage,
-            int256 sigmaSquared,
-            int256 alpha,
-            int256 beta,
-            int256 xiUpper,
-            int256 xiLower,
-            int256 tMax
-        )
-    {
-        MarginCalculatorParameters
-            memory marginCalculatorParameters = getMarginCalculatorParameters[
-                rateOracleAddress
-            ];
-
-        apyUpperMultiplier = marginCalculatorParameters.apyUpperMultiplier;
-        apyLowerMultiplier = marginCalculatorParameters.apyLowerMultiplier;
-        minDeltaLM = marginCalculatorParameters.minDeltaLM;
-        minDeltaIM = marginCalculatorParameters.minDeltaIM;
-        maxLeverage = marginCalculatorParameters.maxLeverage;
-        sigmaSquared = marginCalculatorParameters.sigmaSquared;
-        alpha = marginCalculatorParameters.alpha;
-        beta = marginCalculatorParameters.beta;
-        xiUpper = marginCalculatorParameters.xiUpper;
-        xiLower = marginCalculatorParameters.xiLower;
-        tMax = marginCalculatorParameters.tMax;
-    }
-
-    function getMinimumMarginRequirementTest(
-        int256 fixedTokenBalance,
-        int256 variableTokenBalance,
-        uint256 termStartTimestamp,
-        uint256 termEndTimestamp,
-        bool isLM,
-        address rateOracleAddress,
-        uint256 historicalApy
-    ) external view returns (uint256 margin) {
-        return
-            getMinimumMarginRequirement(
-                IMarginCalculator.TraderMarginRequirementParams({
-                    fixedTokenBalance: fixedTokenBalance,
-                    variableTokenBalance: variableTokenBalance,
-                    termStartTimestamp: termStartTimestamp,
-                    termEndTimestamp: termEndTimestamp,
-                    isLM: isLM,
-                    rateOracleAddress: rateOracleAddress,
-                    historicalApy: historicalApy
-                })
-            );
-    }
-
-    function computeApyBoundTest(
-        address rateOracleAddress,
-        uint256 termEndTimestampScaled,
-        uint256 currentTimestampScaled,
-        uint256 historicalApy,
-        bool isUpper
-    ) external view returns (uint256 apyBound) {
-        return
-            computeApyBound(
-                rateOracleAddress,
-                termEndTimestampScaled,
-                currentTimestampScaled,
-                historicalApy,
-                isUpper
-            );
-    }
-
-    function setMarginCalculatorParametersTest(
-        address rateOracleAddress,
-        uint256 apyUpperMultiplier,
-        uint256 apyLowerMultiplier,
-        uint256 minDeltaLM,
-        uint256 minDeltaIM,
-        uint256 maxLeverage,
-        int256 sigmaSquared,
-        int256 alpha,
-        int256 beta,
-        int256 xiUpper,
-        int256 xiLower,
-        int256 tMax
-    ) external {
-        setMarginCalculatorParameters(
-            MarginCalculatorParameters(
-                apyUpperMultiplier,
-                apyLowerMultiplier,
-                minDeltaLM,
-                minDeltaIM,
-                maxLeverage,
-                sigmaSquared,
-                alpha,
-                beta,
-                xiUpper,
-                xiLower,
-                tMax
-            ),
-            rateOracleAddress
-        );
-    }
-
-    function isLiquidatableTraderTest(
-        int256 fixedTokenBalance,
-        int256 variableTokenBalance,
-        uint256 termStartTimestamp,
-        uint256 termEndTimestamp,
-        bool isLM,
-        address rateOracleAddress,
-        uint256 historicalApy,
-        int256 currentMargin
-    ) external view returns (bool) {
-        return
-            isLiquidatableTrader(
-                TraderMarginRequirementParams({
-                    fixedTokenBalance: fixedTokenBalance,
-                    variableTokenBalance: variableTokenBalance,
-                    termStartTimestamp: termStartTimestamp,
-                    termEndTimestamp: termEndTimestamp,
-                    isLM: isLM,
-                    rateOracleAddress: rateOracleAddress,
-                    historicalApy: historicalApy
-                }),
-                currentMargin
-            );
-    }
-
-    function isLiquidatablePositionLMTest(
-        int24 tickLower,
-        int24 tickUpper,
-        // bool isLM,
-        int24 currentTick,
-        uint256 termStartTimestamp,
-        uint256 termEndTimestamp,
-        uint128 liquidity,
-        int256 fixedTokenBalance,
-        int256 variableTokenBalance,
-        uint256 variableFactor,
-        address rateOracleAddress,
-        uint256 historicalApy,
-        int256 currentMargin
-    ) external view returns (bool) {
-        return
-            isLiquidatablePosition(
-                PositionMarginRequirementParams({
-                    owner: address(0), // owner should not matter for the purposes of computing position's margin
-                    tickLower: tickLower,
-                    tickUpper: tickUpper,
-                    isLM: true,
-                    currentTick: currentTick,
-                    termStartTimestamp: termStartTimestamp,
-                    termEndTimestamp: termEndTimestamp,
-                    liquidity: liquidity,
-                    fixedTokenBalance: fixedTokenBalance,
-                    variableTokenBalance: variableTokenBalance,
-                    variableFactor: variableFactor,
-                    rateOracleAddress: rateOracleAddress,
-                    historicalApy: historicalApy
-                }),
-                currentMargin
-            );
-    }
-=======
 
 import "../core_libraries/MarginCalculator.sol";
 
 contract MarginCalculatorTest {
     bool public foo;
->>>>>>> 26ff9f65
 }