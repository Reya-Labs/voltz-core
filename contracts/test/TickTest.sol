// SPDX-License-Identifier: UNLICENSED

pragma solidity ^0.8.0;

import "../core_libraries/Tick.sol";

contract TickTest {
    using Tick for mapping(int24 => Tick.Info);

    mapping(int24 => Tick.Info) public ticks;

    function setTick(int24 tick, Tick.Info memory info) external {
        ticks[tick] = info;
    }

    // DONE
    function checkTicks(int24 tickLower, int24 tickUpper) public pure {
        return Tick.checkTicks(tickLower, tickUpper);
    }

    // DONE
    function getFeeGrowthIntside(int24 tickLower, int24 tickUpper, int24 tickCurrent, uint256 feeGrowthGlobal) external view returns(uint256 feeGrowthInside){
        return ticks.getFeeGrowthInside(tickLower, tickUpper, tickCurrent, feeGrowthGlobal);
    }

    // DONE
    function tickSpacingToMaxLiquidityPerTick(int24 tickSpacing) public pure returns(uint128) {
        return Tick.tickSpacingToMaxLiquidityPerTick(tickSpacing);
    }
    
<<<<<<< HEAD
    // NOT-DONE
    // Variable Token stuff
    // intiate struct
    using Tick for mapping(int24 => Tick.VariableTokenGrowthInsideParams);
    mapping(int24 => Tick.VariableTokenGrowthInsideParams) public variableTokenParams; 

    // be very specific about the path
    function getVariableTokenGrowthInside(int24 tickLower, int24 tickUpper, int24 tickCurrent, int256 variableTokenGrowthGlobal) public view returns (int256 variablTokenGrowthInside) {
        return ticks.getVariableTokenGrowthInside(Tick.VariableTokenGrowthInsideParams(
            tickLower,
            tickUpper,
            tickCurrent,
            variableTokenGrowthGlobal
        ));
=======
    // DONE
    function getVariableTokenGrowthInside(
     int24 tickLower, 
     int24 tickUpper, 
     int24 tickCurrent, 
     int256 variableTokenGrowthGlobal
      
     ) public view returns (int256 variableTokenGrowthInside) {
        return ticks.getVariableTokenGrowthInside(Tick.VariableTokenGrowthInsideParams({
            tickLower: tickLower,
            tickUpper: tickUpper, 
            tickCurrent: tickCurrent,
            variableTokenGrowthGlobal: variableTokenGrowthGlobal
        }));
>>>>>>> 1258dc30
    }
    
    // DONE
    function getFixedTokenGrowthInside(int24 tickLower, int24 tickUpper, int24 tickCurrent, int256 fixedTokenGrowthGlobal) public view returns (int256 fixedTokenGrowthInside) {
<<<<<<< HEAD
        return ticks.getFixedTokenGrowthInside(Tick.FixedTokenGrowthInsideParams(
            tickLower,
            tickUpper,
            tickCurrent,
            fixedTokenGrowthGlobal
        ));
=======
        return ticks.getFixedTokenGrowthInside(Tick.FixedTokenGrowthInsideParams({
            tickLower : tickLower,
            tickUpper : tickUpper,
            tickCurrent : tickCurrent,
            fixedTokenGrowthGlobal : fixedTokenGrowthGlobal
        }));
>>>>>>> 1258dc30
    }
    
    // DONE
    function update(int24 tick, int24 tickCurrent, int128 liquidityDelta, int256 fixedTokenGrowthGlobal, int256 variableTokenGrowthGlobal, uint256 feeGrowthGlobal, bool upper, uint128 maxLiquidity)
    external returns (bool flipped) {
        return ticks.update(tick, tickCurrent, liquidityDelta, fixedTokenGrowthGlobal, variableTokenGrowthGlobal, feeGrowthGlobal, upper, maxLiquidity);
    }

    // DONE
    function clear(int24 tick) external {
        ticks.clear(tick);
    }

    // DONE
    function cross(int24 tick, int256 fixedTokenGrowthGlobal, int256 variableTokenGrowthGlobal, uint256 feeGrowthGlobal) external returns (int128 liquidityNet){
        return ticks.cross(tick, fixedTokenGrowthGlobal, variableTokenGrowthGlobal, feeGrowthGlobal);
    }
}<|MERGE_RESOLUTION|>--- conflicted
+++ resolved
@@ -28,22 +28,6 @@
         return Tick.tickSpacingToMaxLiquidityPerTick(tickSpacing);
     }
     
-<<<<<<< HEAD
-    // NOT-DONE
-    // Variable Token stuff
-    // intiate struct
-    using Tick for mapping(int24 => Tick.VariableTokenGrowthInsideParams);
-    mapping(int24 => Tick.VariableTokenGrowthInsideParams) public variableTokenParams; 
-
-    // be very specific about the path
-    function getVariableTokenGrowthInside(int24 tickLower, int24 tickUpper, int24 tickCurrent, int256 variableTokenGrowthGlobal) public view returns (int256 variablTokenGrowthInside) {
-        return ticks.getVariableTokenGrowthInside(Tick.VariableTokenGrowthInsideParams(
-            tickLower,
-            tickUpper,
-            tickCurrent,
-            variableTokenGrowthGlobal
-        ));
-=======
     // DONE
     function getVariableTokenGrowthInside(
      int24 tickLower, 
@@ -58,26 +42,16 @@
             tickCurrent: tickCurrent,
             variableTokenGrowthGlobal: variableTokenGrowthGlobal
         }));
->>>>>>> 1258dc30
     }
     
     // DONE
     function getFixedTokenGrowthInside(int24 tickLower, int24 tickUpper, int24 tickCurrent, int256 fixedTokenGrowthGlobal) public view returns (int256 fixedTokenGrowthInside) {
-<<<<<<< HEAD
-        return ticks.getFixedTokenGrowthInside(Tick.FixedTokenGrowthInsideParams(
-            tickLower,
-            tickUpper,
-            tickCurrent,
-            fixedTokenGrowthGlobal
-        ));
-=======
         return ticks.getFixedTokenGrowthInside(Tick.FixedTokenGrowthInsideParams({
             tickLower : tickLower,
             tickUpper : tickUpper,
             tickCurrent : tickCurrent,
             fixedTokenGrowthGlobal : fixedTokenGrowthGlobal
         }));
->>>>>>> 1258dc30
     }
     
     // DONE
