// SPDX-License-Identifier: Apache-2.0
pragma solidity =0.8.9;

import "hardhat/console.sol";

/**
 * @dev RocketPool RETH mock - only for testing purposes.
 */
contract MockRocketEth {
    uint256 private _rethMultiplier = 0;
    uint256 private _lastUpdatedBlock;
    bool private _instantUpdates;

<<<<<<< HEAD
    constructor() public {
=======
    constructor () {
>>>>>>> dd799d73
        _instantUpdates = true;
    }

    function setInstantUpdates(bool instantUpdates) public {
        _instantUpdates = instantUpdates;
    }

    function getEthValue(uint256 rethAmount) public view returns (uint256) {
        return (rethAmount * _rethMultiplier) / 1e27;
    }

    function getLastUpdatedBlock() public view returns (uint256) {
        if (_instantUpdates) {
            return block.number;
        } else {
            return _lastUpdatedBlock;
        }
    }

    function setRethMultiplierInRay(uint256 rethMultiplier) public {
        _rethMultiplier = rethMultiplier;
        _lastUpdatedBlock = block.number;
        console.log("   block number in setting new rate:", block.number);
        console.log("block timestamp in setting new rate:", block.timestamp);
    }
}<|MERGE_RESOLUTION|>--- conflicted
+++ resolved
@@ -11,11 +11,7 @@
     uint256 private _lastUpdatedBlock;
     bool private _instantUpdates;
 
-<<<<<<< HEAD
-    constructor() public {
-=======
-    constructor () {
->>>>>>> dd799d73
+    constructor () public {
         _instantUpdates = true;
     }
 
