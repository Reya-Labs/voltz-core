--- conflicted
+++ resolved
@@ -47,42 +47,6 @@
         ) = IPeriphery(peripheryAddress).swap(params);
     }
 
-<<<<<<< HEAD
-// todo: need a separate file for the actor contract: convention is 1 file per contract
-contract Actor {
-    function mintOrBurnViaPeriphery(
-        address peripheryAddress,
-        IPeriphery.MintOrBurnParams memory params
-    ) external returns (int256 positionMarginRequirement) {
-        positionMarginRequirement = IPeriphery(peripheryAddress).mintOrBurn(
-            params
-        );
-    }
-
-    function swapViaPeriphery(
-        address peripheryAddress,
-        IPeriphery.SwapPeripheryParams memory params
-    )
-        external
-        returns (
-            int256 _fixedTokenDelta,
-            int256 _variableTokenDelta,
-            uint256 _cumulativeFeeIncurred,
-            int256 _fixedTokenDeltaUnbalanced,
-            int256 _marginRequirement
-        )
-    {
-        (
-            _fixedTokenDelta,
-            _variableTokenDelta,
-            _cumulativeFeeIncurred,
-            _fixedTokenDeltaUnbalanced,
-            _marginRequirement
-        ) = IPeriphery(peripheryAddress).swap(params);
-    }
-
-=======
->>>>>>> b5bfd726
     function mint(
         address VAMMAddress,
         address recipient,
@@ -312,10 +276,7 @@
     address public peripheryAddress;
 
     function setPeripheryAddress(address _peripheryAddress) public {
-<<<<<<< HEAD
-=======
         console.log("set _peripheryAddress", _peripheryAddress);
->>>>>>> b5bfd726
         peripheryAddress = _peripheryAddress;
     }
 
@@ -391,10 +352,7 @@
         public
         returns (int256 positionMarginRequirement)
     {
-<<<<<<< HEAD
-=======
         addPosition(params.recipient, params.tickLower, params.tickUpper);
->>>>>>> b5bfd726
         positionMarginRequirement = Actor(params.recipient)
             .mintOrBurnViaPeriphery(peripheryAddress, params);
     }
@@ -406,10 +364,7 @@
             uint256 cumulativeFeeIncurred
         )
     {
-<<<<<<< HEAD
-=======
         addPosition(params.recipient, params.tickLower, params.tickUpper);
->>>>>>> b5bfd726
         (, , cumulativeFeeIncurred, , positionMarginRequirement) = Actor(
             params.recipient
         ).swapViaPeriphery(peripheryAddress, params);
