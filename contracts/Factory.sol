--- conflicted
+++ resolved
@@ -53,16 +53,8 @@
     // TickBitmap#nextInitializedTickWithinOneWord overflows int24 container from a valid tick
     // 16384 ticks represents a >5x price change with ticks of 1 bips
     require(_tickSpacing > 0 && _tickSpacing < 16384, "TSOOB");
-<<<<<<< HEAD
-    bytes32 salt = getSalt(_underlyingToken, _rateOracle, _termStartTimestampWad, _termEndTimestampWad, _tickSpacing);
-    // IMarginEngine marginEngine = IMarginEngine(masterMarginEngine.cloneDeterministic(salt));
-    IMarginEngine marginEngine = IMarginEngine(address(new VoltzERC1967Proxy(masterMarginEngine, "")));
-    // IVAMM vamm = IVAMM(masterVAMM.cloneDeterministic(salt));
-    IVAMM vamm = IVAMM(address(new VoltzERC1967Proxy(masterVAMM, "")));
-=======
     IMarginEngine marginEngine = IMarginEngine(address(new ERC1967Proxy(masterMarginEngine, "")));
     IVAMM vamm = IVAMM(address(new ERC1967Proxy(masterVAMM, "")));
->>>>>>> 9eef207d
     marginEngine.initialize(_underlyingToken, _rateOracle, _termStartTimestampWad, _termEndTimestampWad);
     vamm.initialize(address(marginEngine), _tickSpacing);
     marginEngine.setVAMM(address(vamm));
@@ -74,12 +66,7 @@
     
     if (masterFCMs[yieldBearingProtocolID] != address(0)) {
       address masterFCM = masterFCMs[yieldBearingProtocolID];
-<<<<<<< HEAD
-      // fcm = IFCM(masterFCM.cloneDeterministic(salt));
-      fcm = IFCM(address(new VoltzERC1967Proxy(masterFCM, "")));
-=======
       fcm = IFCM(address(new ERC1967Proxy(masterFCM, "")));
->>>>>>> 9eef207d
       fcm.initialize(address(vamm), address(marginEngine));
       marginEngine.setFCM(address(fcm));
       Ownable(address(fcm)).transferOwnership(msg.sender);
