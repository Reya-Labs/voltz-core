--- conflicted
+++ resolved
@@ -79,24 +79,11 @@
 
         rateFromTo = WadRayMath.rayToWad(rateFromTo);
 
-<<<<<<< HEAD
-        uint256 rateFromTo = getRateFromTo(underlying, from, to);
-        
-        // @audit - should we use WadRayMath.rayToWad() (rounds up not down)
-        rateFromTo =  rateFromTo / (10 ** (27 - 18)); // convert to wei
-        uint256 timeInSeconds = to - from; // @audit - this is the duration in seconds wei
+        uint256 timeInSeconds = to - from; // @audit - this is the wimte in seconds wei
 
         uint256 timeInYears = FixedAndVariableMath.accrualFact(timeInSeconds);
 
-        // todo: fix the below, that's not how apy is calculated from the rate! Need to account for compounding.
-        apyFromTo = PRBMathUD60x18.mul(rateFromTo, timeInYears);
-=======
-        uint256 timeInSeconds = to - from; // @audit - this is the wimte in seconds wei
-
-        uint256 timeInYears = FixedAndVariableMath.accrualFact(timeInSeconds);
-
         apyFromTo = computeApyFromRate(rateFromTo, timeInYears);
->>>>>>> 1eb9bf1d
 
     }
     
