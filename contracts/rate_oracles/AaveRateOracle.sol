--- conflicted
+++ resolved
@@ -216,12 +216,8 @@
         uint16 index,
         uint16 cardinality,
         uint16 cardinalityNext
-<<<<<<< HEAD
     ) internal view returns (Rate memory beforeOrAt, Rate memory atOrAfter) {
         
-=======
-    ) internal returns (Rate memory beforeOrAt, Rate memory atOrAfter) {
->>>>>>> 8578e58e
         // optimistically set before to the newest rate
         beforeOrAt = rates[index];
 
