// SPDX-License-Identifier: MIT

pragma solidity ^0.8.0;

import "../interfaces/rate_oracles/IAaveRateOracle.sol";
import "../interfaces/aave/IAaveV2LendingPool.sol";
import "../core_libraries/FixedAndVariableMath.sol";
import "../utils/WayRayMath.sol";
import "@openzeppelin/contracts/utils/math/SafeMath.sol";
import "../rate_oracles/BaseRateOracle.sol";
import "hardhat/console.sol";

contract AaveRateOracle is BaseRateOracle, IAaveRateOracle {
    using SafeMath for uint256;

    /// @dev getReserveNormalizedIncome() returned zero for underlying asset. Oracle only supports active Aave-V2 assets.
    error AavePoolGetReserveNormalizedIncomeReturnedZero();

    // IAaveV2LendingPool public override aaveLendingPool;
    address public override aaveLendingPool;

    constructor(
        address _aaveLendingPool,
        bytes32 _rateOracleId,
        address underlying
    ) BaseRateOracle(_rateOracleId, underlying) {
        aaveLendingPool = _aaveLendingPool;
        // console.log("Test Contract: Aave lending pool address is: ", _aaveLendingPool);
    }

    /// @notice Get the Aave Lending Pool's current normalized income per unit of an underlying asset, in Ray
    /// @return A return value of 1e27 (1 Ray) indicates no income since pool creation. A value of 2e27 indicates a 100% yield since pool creation. Etc.
    function getReserveNormalizedIncome(address underlying)
        public
        view
        override(IAaveRateOracle)
        returns (uint256)
    {
        return
            IAaveV2LendingPool(aaveLendingPool).getReserveNormalizedIncome(
                underlying
            );
    }

    /// @notice Store the Aave Lending Pool's current normalized income per unit of an underlying asset, in Ray
    /// @param index The index of the Rate that was most recently written to the Rates array
    /// @param cardinality The number of populated elements in the oracle array
    /// @param cardinalityNext The new length of the oracle array, independent of population
    function writeRate(
        uint16 index,
        uint16 cardinality,
        uint16 cardinalityNext
    )
        public
        override(BaseRateOracle, IRateOracle)
        returns (uint16 indexUpdated, uint16 cardinalityUpdated)
    {
        Rate memory last = rates[index];

        uint256 blockTimestamp = Time.blockTimestampScaled();

        if (last.timestamp != 0) {
            uint256 timeDeltaSinceLastUpdate = blockTimestamp - last.timestamp;
            // console.log("Test Contract: timeDeltaSinceLastUpdate", timeDeltaSinceLastUpdate);
            // console.log("Test Contract: last.timestamp", last.timestamp);
            // console.log("Test Contract: blockTimestamp", blockTimestamp);
            require(
                timeDeltaSinceLastUpdate > minSecondsSinceLastUpdate,
                "throttle updates"
            );
        }

        // early return if we've already written a Rate in this block
        if (last.timestamp == blockTimestamp) return (index, cardinality);

        // if the conditions are right, we can bump the cardinality
        if (cardinalityNext > cardinality && index == (cardinality - 1)) {
            cardinalityUpdated = cardinalityNext;
        } else {
            cardinalityUpdated = cardinality;
        }

        indexUpdated = (index + 1) % cardinalityUpdated;

        uint256 result = IAaveV2LendingPool(aaveLendingPool)
            .getReserveNormalizedIncome(underlying);
        if (result == 0) {
            revert AavePoolGetReserveNormalizedIncomeReturnedZero();
        }

        // rates[underlying][blockTimestamp] = Rate(blockTimestamp, result);
        rates[indexUpdated] = Rate(blockTimestamp, result);
    }

    function computeApyFromRate(uint256 rateFromTo, uint256 timeInYears)
        internal
        pure
        returns (uint256 apy)
    {
        uint256 exponent = PRBMathUD60x18.div(10**18, timeInYears);
        uint256 apyPlusOne = PRBMathUD60x18.pow(
            (10**18 + rateFromTo),
            exponent
        );
        apy = apyPlusOne - 10**18;
    }

    /// @inheritdoc BaseRateOracle
    /// @dev Reverts if we have no data point for either timestamp
    function getApyFromTo(uint256 from, uint256 to)
        internal
        override(BaseRateOracle)
        returns (uint256 apyFromTo)
    {
        require(from < to, "Misordered dates");

        uint256 rateFromTo = getRateFromTo(from, to);

        uint256 timeInSeconds = to - from; // @audit - this is the wimte in seconds wei

        uint256 timeInYears = FixedAndVariableMath.accrualFact(timeInSeconds);

        apyFromTo = computeApyFromRate(rateFromTo, timeInYears);
    }

    /// @notice Calculates the observed interest returned by the underlying in a given period
    /// @dev Reverts if we have no data point for either timestamp
    /// @param from The timestamp of the start of the period, in wei-seconds
    /// @param to The timestamp of the end of the period, in wei-seconds
    /// @return The "floating rate" expressed in Ray, e.g. 4% is encoded as 0.04*10**27 = 4*10*25
    function getRateFromTo(uint256 from, uint256 to) public returns (uint256) {
        // note that we have to convert aave index into "floating rate" for
        // swap calculations, e.g. an index multiple of 1.04*10**27 corresponds to
        // 0.04*10**27 = 4*10*25

        uint256 currentTime = Time.blockTimestampScaled();
<<<<<<< HEAD
        
        uint256 rateFrom = observeSingle(currentTime, from, oracleVars.rateIndex, oracleVars.rateCardinality, oracleVars.rateCardinalityNext);
        uint256 rateTo = observeSingle(currentTime, to, oracleVars.rateIndex, oracleVars.rateCardinality, oracleVars.rateCardinalityNext);
        
        return
            WadRayMath.rayToWad(WadRayMath.rayDiv(rateTo, rateFrom).sub(
                WadRayMath.RAY
            ));
=======

        uint256 rateFrom = observeSingle(
            currentTime,
            from,
            oracleVars.rateIndex,
            oracleVars.rateCardinality,
            oracleVars.rateCardinalityNext
        );
        uint256 rateTo = observeSingle(
            currentTime,
            to,
            oracleVars.rateIndex,
            oracleVars.rateCardinality,
            oracleVars.rateCardinalityNext
        );

        return WadRayMath.rayDiv(rateTo, rateFrom).sub(WadRayMath.RAY);
>>>>>>> 1c8929e2
    }

    /// @inheritdoc IRateOracle
    function variableFactor(
        bool atMaturity,
        uint256 termStartTimestamp,
        uint256 termEndTimestamp
    ) public override(BaseRateOracle, IRateOracle) returns (uint256 result) {
        if (Time.blockTimestampScaled() >= termEndTimestamp) {
            require(atMaturity, "Not at maturity");
            result = getRateFromTo(termStartTimestamp, termEndTimestamp);
        } else {
            require(!atMaturity, "At maturity");
            result = getRateFromTo(
                termStartTimestamp,
                Time.blockTimestampScaled()
            );
        }
<<<<<<< HEAD
=======

        result = WadRayMath.rayToWad(result);
>>>>>>> 1c8929e2
    }

    function binarySearch(
        uint256 target,
        uint16 index,
        uint16 cardinality
<<<<<<< HEAD
    ) internal view returns (Rate memory beforeOrAt, Rate memory atOrAfter) { 
        uint256 l = (index + 1) % cardinality; // oldest observation
        uint256 r = l + cardinality - 1; // newest observation
=======
    ) private view returns (Rate memory beforeOrAt, Rate memory atOrAfter) {
        uint256 lhs = (index + 1) % cardinality; // oldest observation
        uint256 rhs = lhs + cardinality - 1; // newest observation
>>>>>>> 1c8929e2
        uint256 i;

        while (true) {
            i = (lhs + rhs) / 2;
            beforeOrAt = rates[i % cardinality];

            // we've landed on an uninitialized tick, keep searching higher (more recently)
            if (beforeOrAt.timestamp == 0) {
                lhs = i + 1;
                continue;
            }

            atOrAfter = rates[(i + 1) % cardinality];

            bool targetAtOrAfter = beforeOrAt.timestamp <= target;

            // check if we've found the answer!
            if (targetAtOrAfter && target <= atOrAfter.timestamp) break;

            if (!targetAtOrAfter) rhs = i - 1;
            else lhs = i + 1;
        }
    }

    /// @notice Fetches the observations beforeOrAt and atOrAfter a given target, i.e. where [beforeOrAt, atOrAfter] is satisfied
    /// @dev Assumes there is at least 1 initialized observation.
    /// Used by observeSingle() to compute the counterfactual liquidity index values as of a given block timestamp.
    /// @param target The timestamp at which the reserved observation should be for
    /// @param index The index of the observation that was most recently written to the observations array
    /// @param cardinality The number of populated elements in the oracle array
    /// @return beforeOrAt The observation which occurred at, or before, the given timestamp
    /// @return atOrAfter The observation which occurred at, or after, the given timestamp
    function getSurroundingRates(
        uint256 target,
        uint16 index,
        uint16 cardinality,
        uint16 cardinalityNext
<<<<<<< HEAD
    ) internal returns (Rate memory beforeOrAt, Rate memory atOrAfter) {
        
=======
    ) private returns (Rate memory beforeOrAt, Rate memory atOrAfter) {
>>>>>>> 1c8929e2
        // optimistically set before to the newest rate
        beforeOrAt = rates[index];

        if (beforeOrAt.timestamp <= target) {
            if (beforeOrAt.timestamp == target) {
                // if the newest observation eqauls target, we are in the same block, so we can ignore atOrAfter
                return (beforeOrAt, atOrAfter);
            } else {
<<<<<<< HEAD
                (oracleVars.rateIndex, oracleVars.rateCardinality) = writeRate(index, cardinality, cardinalityNext);
=======
                // otherwise, we need to transform
                // return (beforeOrAt, transform(beforeOrAt, target, logApy));
                (oracleVars.rateIndex, oracleVars.rateCardinality) = writeRate(
                    index,
                    cardinality,
                    cardinalityNext
                );
>>>>>>> 1c8929e2
                atOrAfter = rates[oracleVars.rateIndex];
                return (beforeOrAt, atOrAfter);
            }
        }

        // set to the oldest observation
        beforeOrAt = rates[(index + 1) % cardinality];

        if (beforeOrAt.timestamp == 0) {
            beforeOrAt = rates[0];
        }

        require(beforeOrAt.timestamp <= target, "OLD");

        // if we've reached this point, we have to binary search
        return binarySearch(target, index, cardinality);
    }

    // time delta is in seconds
    function interpolateRateValue(
        uint256 beforeOrAtRateValue,
        uint256 apyFromBeforeOrAtToAtOrAfter,
        uint256 timeDeltaBeforeOrAtToQueriedTime
<<<<<<< HEAD
    ) internal pure returns (uint256 rateValue) {
        uint256 timeInYears = FixedAndVariableMath.accrualFact(timeDeltaBeforeOrAtToQueriedTime);
        uint256 exp1 = PRBMathUD60x18.pow((10**18 + apyFromBeforeOrAtToAtOrAfter), timeInYears) - 10**18;
=======
    ) private pure returns (uint256 rateValue) {
        uint256 timeInYears = FixedAndVariableMath.accrualFact(
            timeDeltaBeforeOrAtToQueriedTime
        );
        uint256 exp1 = PRBMathUD60x18.pow(
            (10**18 + apyFromBeforeOrAtToAtOrAfter),
            timeInYears
        ) - 10**18;
>>>>>>> 1c8929e2
        rateValue = PRBMathUD60x18.mul(beforeOrAtRateValue, exp1);
    }

    // gets the liquidity index
    /// @param currentTime The current block timestamp
    /// @param queriedTime Time to look back to
    /// @param index The index of the Rate that was most recently written to the Rates array
    /// @param cardinality The number of populated elements in the oracle array
    function observeSingle(
        uint256 currentTime,
        uint256 queriedTime,
        uint16 index,
        uint16 cardinality,
        uint16 cardinalityNext
    ) public override(BaseRateOracle, IRateOracle) returns (uint256 rateValue) {
        if (currentTime == queriedTime) {
            Rate memory rate;
            rate = rates[index];
            if (rate.timestamp != currentTime) {
                (oracleVars.rateIndex, oracleVars.rateCardinality) = writeRate(
                    index,
                    cardinality,
                    cardinalityNext
                );
                rate = rates[oracleVars.rateIndex];
                // check the rate was correctly updated (unit test)
                rateValue = rate.rateValue;
            } else {
                rateValue = rate.rateValue;
            }
        }

        (Rate memory beforeOrAt, Rate memory atOrAfter) = getSurroundingRates(
            queriedTime,
            index,
            cardinality,
            cardinalityNext
        );

        if (queriedTime == beforeOrAt.timestamp) {
            // we are at the left boundary
            rateValue = beforeOrAt.rateValue;
        } else if (queriedTime == atOrAfter.timestamp) {
            // we are at the right boundary
            rateValue = atOrAfter.rateValue;
        } else {
            // we are in the middle

            // find apy between beforeOrAt and atOrAfter
            uint256 rateFromBeforeOrAtToAtOrAfter = WadRayMath
                .rayDiv(atOrAfter.rateValue, beforeOrAt.rateValue)
                .sub(WadRayMath.RAY);
            uint256 timeInYears = FixedAndVariableMath.accrualFact(
                atOrAfter.timestamp - beforeOrAt.timestamp
            );
            uint256 apyFromBeforeOrAtToAtOrAfter = computeApyFromRate(
                rateFromBeforeOrAtToAtOrAfter,
                timeInYears
            );

            // interpolate rateValue for queriedTime
            rateValue = interpolateRateValue(
                beforeOrAt.rateValue,
                apyFromBeforeOrAtToAtOrAfter,
                queriedTime - beforeOrAt.timestamp
            );
        }
    }

    function writeOracleEntry() external override(BaseRateOracle, IRateOracle) {
        (oracleVars.rateIndex, oracleVars.rateCardinality) = writeRate(
            oracleVars.rateIndex,
            oracleVars.rateCardinality,
            oracleVars.rateCardinalityNext
        );
    }

    function getHistoricalApy()
        external
        override(BaseRateOracle, IRateOracle)
        returns (uint256 historicalApy)
    {
        uint256 to = Time.blockTimestampScaled();
        uint256 from = to - secondsAgo;

        return getApyFromTo(from, to);
    }

    function initialize() public override(BaseRateOracle, IRateOracle) {
        oracleVars.rateCardinalityNext = 1;
        oracleVars.rateCardinality = 1;

        (oracleVars.rateIndex, oracleVars.rateCardinality) = writeRate(
            oracleVars.rateIndex,
            oracleVars.rateCardinality,
            oracleVars.rateCardinalityNext
        );

        // oracleVars.rateIndex = 0, oracleVars.rateCardinality = 1
    }
}<|MERGE_RESOLUTION|>--- conflicted
+++ resolved
@@ -134,16 +134,6 @@
         // 0.04*10**27 = 4*10*25
 
         uint256 currentTime = Time.blockTimestampScaled();
-<<<<<<< HEAD
-        
-        uint256 rateFrom = observeSingle(currentTime, from, oracleVars.rateIndex, oracleVars.rateCardinality, oracleVars.rateCardinalityNext);
-        uint256 rateTo = observeSingle(currentTime, to, oracleVars.rateIndex, oracleVars.rateCardinality, oracleVars.rateCardinalityNext);
-        
-        return
-            WadRayMath.rayToWad(WadRayMath.rayDiv(rateTo, rateFrom).sub(
-                WadRayMath.RAY
-            ));
-=======
 
         uint256 rateFrom = observeSingle(
             currentTime,
@@ -160,8 +150,7 @@
             oracleVars.rateCardinalityNext
         );
 
-        return WadRayMath.rayDiv(rateTo, rateFrom).sub(WadRayMath.RAY);
->>>>>>> 1c8929e2
+        return WadRayMath.rayToWad(WadRayMath.rayDiv(rateTo, rateFrom).sub(WadRayMath.RAY));
     }
 
     /// @inheritdoc IRateOracle
@@ -180,26 +169,15 @@
                 Time.blockTimestampScaled()
             );
         }
-<<<<<<< HEAD
-=======
-
-        result = WadRayMath.rayToWad(result);
->>>>>>> 1c8929e2
     }
 
     function binarySearch(
         uint256 target,
         uint16 index,
         uint16 cardinality
-<<<<<<< HEAD
-    ) internal view returns (Rate memory beforeOrAt, Rate memory atOrAfter) { 
-        uint256 l = (index + 1) % cardinality; // oldest observation
-        uint256 r = l + cardinality - 1; // newest observation
-=======
-    ) private view returns (Rate memory beforeOrAt, Rate memory atOrAfter) {
+    ) internal view returns (Rate memory beforeOrAt, Rate memory atOrAfter) {
         uint256 lhs = (index + 1) % cardinality; // oldest observation
         uint256 rhs = lhs + cardinality - 1; // newest observation
->>>>>>> 1c8929e2
         uint256 i;
 
         while (true) {
@@ -237,12 +215,8 @@
         uint16 index,
         uint16 cardinality,
         uint16 cardinalityNext
-<<<<<<< HEAD
     ) internal returns (Rate memory beforeOrAt, Rate memory atOrAfter) {
         
-=======
-    ) private returns (Rate memory beforeOrAt, Rate memory atOrAfter) {
->>>>>>> 1c8929e2
         // optimistically set before to the newest rate
         beforeOrAt = rates[index];
 
@@ -251,17 +225,11 @@
                 // if the newest observation eqauls target, we are in the same block, so we can ignore atOrAfter
                 return (beforeOrAt, atOrAfter);
             } else {
-<<<<<<< HEAD
-                (oracleVars.rateIndex, oracleVars.rateCardinality) = writeRate(index, cardinality, cardinalityNext);
-=======
-                // otherwise, we need to transform
-                // return (beforeOrAt, transform(beforeOrAt, target, logApy));
                 (oracleVars.rateIndex, oracleVars.rateCardinality) = writeRate(
                     index,
                     cardinality,
                     cardinalityNext
                 );
->>>>>>> 1c8929e2
                 atOrAfter = rates[oracleVars.rateIndex];
                 return (beforeOrAt, atOrAfter);
             }
@@ -285,12 +253,7 @@
         uint256 beforeOrAtRateValue,
         uint256 apyFromBeforeOrAtToAtOrAfter,
         uint256 timeDeltaBeforeOrAtToQueriedTime
-<<<<<<< HEAD
     ) internal pure returns (uint256 rateValue) {
-        uint256 timeInYears = FixedAndVariableMath.accrualFact(timeDeltaBeforeOrAtToQueriedTime);
-        uint256 exp1 = PRBMathUD60x18.pow((10**18 + apyFromBeforeOrAtToAtOrAfter), timeInYears) - 10**18;
-=======
-    ) private pure returns (uint256 rateValue) {
         uint256 timeInYears = FixedAndVariableMath.accrualFact(
             timeDeltaBeforeOrAtToQueriedTime
         );
@@ -298,7 +261,6 @@
             (10**18 + apyFromBeforeOrAtToAtOrAfter),
             timeInYears
         ) - 10**18;
->>>>>>> 1c8929e2
         rateValue = PRBMathUD60x18.mul(beforeOrAtRateValue, exp1);
     }
 
