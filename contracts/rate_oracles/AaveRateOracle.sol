--- conflicted
+++ resolved
@@ -20,17 +20,9 @@
     /// @inheritdoc IAaveRateOracle
     address public override aaveLendingPool;
 
-<<<<<<< HEAD
-    constructor(
-        address _aaveLendingPool,
-        address underlying,
-        address factory
-    ) BaseRateOracle(underlying, factory) {
-=======
     constructor(address _aaveLendingPool, address underlying)
         BaseRateOracle(underlying)
     {
->>>>>>> 26ff9f65
         aaveLendingPool = _aaveLendingPool;
         uint32 blockTimestamp = Time.blockTimestampTruncated();
         uint256 result = IAaveV2LendingPool(aaveLendingPool)
