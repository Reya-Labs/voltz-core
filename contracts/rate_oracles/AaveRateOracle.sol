// SPDX-License-Identifier: MIT

pragma solidity ^0.8.0;

import "../interfaces/rate_oracles/IAaveRateOracle.sol";
import "../interfaces/aave/IAaveV2LendingPool.sol";
import "../core_libraries/FixedAndVariableMath.sol";
import "../utils/WayRayMath.sol";
import "@openzeppelin/contracts/utils/math/SafeMath.sol";
import "../rate_oracles/BaseRateOracle.sol";

contract AaveRateOracle is BaseRateOracle, IAaveRateOracle {
    using SafeMath for uint256;
    using OracleBuffer for OracleBuffer.Observation[65535];

    /// @inheritdoc IAaveRateOracle
    IAaveV2LendingPool public override aaveLendingPool;

    uint8 public constant override UNDERLYING_YIELD_BEARING_PROTOCOL_ID = 1; // id of aave v2 is 1

<<<<<<< HEAD
    constructor(IAaveV2LendingPool _aaveLendingPool, IERC20Minimal underlying)
=======
    uint256 public constant ONE_IN_WAD = 1e18;

    constructor(address _aaveLendingPool, address underlying)
>>>>>>> 64b915ee
        BaseRateOracle(underlying)
    {
        aaveLendingPool = _aaveLendingPool;
        uint32 blockTimestamp = Time.blockTimestampTruncated();
        uint256 result = aaveLendingPool.getReserveNormalizedIncome(underlying);

        (
            oracleVars.rateCardinality,
            oracleVars.rateCardinalityNext
        ) = observations.initialize(blockTimestamp, result);
    }

    /// @notice Store the Aave Lending Pool's current normalized income per unit of an underlying asset, in Ray
    /// @param index The index of the Observation that was most recently written to the observations buffer
    /// @param cardinality The number of populated elements in the observations buffer
    /// @param cardinalityNext The new length of the observations buffer, independent of population
    function writeRate(
        uint16 index,
        uint16 cardinality,
        uint16 cardinalityNext
    ) internal returns (uint16 indexUpdated, uint16 cardinalityUpdated) {
        OracleBuffer.Observation memory last = observations[index];
        uint32 blockTimestamp = Time.blockTimestampTruncated();

        // early return (to increase ttl of data in the observations buffer) if we've already written an observation recently
        if (blockTimestamp - minSecondsSinceLastUpdate < last.blockTimestamp)
            return (index, cardinality);

        uint256 resultRay = aaveLendingPool.getReserveNormalizedIncome(underlying);
        if (resultRay == 0) {
            revert CustomErrors.AavePoolGetReserveNormalizedIncomeReturnedZero();
        }

        emit OracleBufferWrite(
            Time.blockTimestampScaled(),
            address(this),
            index,
            blockTimestamp,
            resultRay,
            cardinality,
            cardinalityNext
        );

        return
            observations.write(
                index,
                blockTimestamp,
                resultRay,
                cardinality,
                cardinalityNext
            );
    }

    /// @notice Calculates the observed interest returned by the underlying in a given period
    /// @dev Reverts if we have no data point for either timestamp
    /// @param _from The timestamp of the start of the period, in seconds
    /// @param _to The timestamp of the end of the period, in seconds
    /// @return The "floating rate" expressed in Wad, e.g. 4% is encoded as 0.04*10**18 = 4*10**16
    function getRateFromTo(
        uint256 _from,
        uint256 _to //  move docs to IRateOracle. Add additional parameter to use cache and implement cache.
    ) public view override(BaseRateOracle, IRateOracle) returns (uint256) {
        require(_from <= _to, "from > to");

        if (_from == _to) {
            return 0;
        }

        // note that we have to convert aave index into "floating rate" for
        // swap calculations, e.g. an index multiple of 1.04*10**27 corresponds to
        // 0.04*10**27 = 4*10*25
        uint32 currentTime = Time.blockTimestampTruncated();
        uint32 from = Time.timestampAsUint32(_from);
        uint32 to = Time.timestampAsUint32(_to);

        uint256 rateFromRay = observeSingle(
            currentTime,
            from,
            oracleVars.rateIndex,
            oracleVars.rateCardinality
        );
        uint256 rateToRay = observeSingle(
            currentTime,
            to,
            oracleVars.rateIndex,
            oracleVars.rateCardinality
        );

        if (rateToRay > rateFromRay) {
            uint256 result = WadRayMath.rayToWad(
                WadRayMath.rayDiv(rateToRay, rateFromRay).sub(WadRayMath.RAY)
            );
            return result;
        } else {
            return 0;
        }
    }

    /// @notice Calculates the interpolated (counterfactual) rate value
    /// @param beforeOrAtRateValueRay  Rate Value (in ray) before the timestamp for which we want to calculate the counterfactual rate value
    /// @param apyFromBeforeOrAtToAtOrAfterWad Apy in the period between the timestamp of the beforeOrAt Rate and the atOrAfter Rate
    /// @param timeDeltaBeforeOrAtToQueriedTimeWad Time Delta (in wei seconds) between the timestamp of the beforeOrAt Rate and the atOrAfter Rate
    /// @return rateValueRay Counterfactual (interpolated) rate value in ray
    /// @dev Given [beforeOrAt, atOrAfter] where the timestamp for which the counterfactual is calculated is within that range (but does not touch any of the bounds)
    /// @dev We can calculate the apy for [beforeOrAt, atOrAfter] --> refer to this value as apyFromBeforeOrAtToAtOrAfter
    /// @dev Then we want a counterfactual rate value which results in apy_before_after if the apy is calculated between [beforeOrAt, timestampForCounterfactual]
    /// @dev Hence (1+rateValueWei/beforeOrAtRateValueWei)^(1/timeInYears) = apyFromBeforeOrAtToAtOrAfter
    /// @dev Hence rateValueWei = beforeOrAtRateValueWei * (1+apyFromBeforeOrAtToAtOrAfter)^timeInYears - 1)
    function interpolateRateValue(
        uint256 beforeOrAtRateValueRay,
        uint256 apyFromBeforeOrAtToAtOrAfterWad,
        uint256 timeDeltaBeforeOrAtToQueriedTimeWad
    ) public pure returns (uint256 rateValueRay) {
        uint256 timeInYearsWad = FixedAndVariableMath.accrualFact(
            timeDeltaBeforeOrAtToQueriedTimeWad
        );
        uint256 apyPlusOne = apyFromBeforeOrAtToAtOrAfterWad + ONE_IN_WAD;
        uint256 factorInWad = PRBMathUD60x18.pow(apyPlusOne, timeInYearsWad);
        uint256 factorInRay = WadRayMath.wadToRay(factorInWad);
        rateValueRay = WadRayMath.rayMul(beforeOrAtRateValueRay, factorInRay);
    }

    function observeSingle(
        uint32 currentTime,
        uint32 queriedTime,
        uint16 index,
        uint16 cardinality
    ) internal view returns (uint256 rateValueRay) {
        require(currentTime >= queriedTime, "OOO");

        if (currentTime == queriedTime) {
            OracleBuffer.Observation memory rate;
            rate = observations[index];
            if (rate.blockTimestamp != currentTime) {
                rateValueRay = aaveLendingPool.getReserveNormalizedIncome(underlying);
            } else {
                rateValueRay = rate.observedValue;
            }
            return rateValueRay;
        }

        uint256 currentValueRay = aaveLendingPool.getReserveNormalizedIncome(underlying);
        (
            OracleBuffer.Observation memory beforeOrAt,
            OracleBuffer.Observation memory atOrAfter
        ) = observations.getSurroundingObservations(
                queriedTime,
                currentValueRay,
                index,
                cardinality
            );

        if (queriedTime == beforeOrAt.blockTimestamp) {
            // we are at the left boundary
            rateValueRay = beforeOrAt.observedValue;
        } else if (queriedTime == atOrAfter.blockTimestamp) {
            // we are at the right boundary
            rateValueRay = atOrAfter.observedValue;
        } else {
            // we are in the middle
            // find apy between beforeOrAt and atOrAfter

            uint256 rateFromBeforeOrAtToAtOrAfterWad;

            // more generally, what should our terminology be to distinguish cases where we represetn a 5% APY as = 1.05 vs. 0.05? We should pick a clear terminology and be use it throughout our descriptions / Hungarian notation / user defined types.

            if (atOrAfter.observedValue > beforeOrAt.observedValue) {
                uint256 rateFromBeforeOrAtToAtOrAfterRay = WadRayMath
                    .rayDiv(atOrAfter.observedValue, beforeOrAt.observedValue)
                    .sub(WadRayMath.RAY);

                rateFromBeforeOrAtToAtOrAfterWad = WadRayMath.rayToWad(
                    rateFromBeforeOrAtToAtOrAfterRay
                );
            }

            uint256 timeInYearsWad = FixedAndVariableMath.accrualFact(
                (atOrAfter.blockTimestamp - beforeOrAt.blockTimestamp) *
                    WadRayMath.wad()
            );

            uint256 apyFromBeforeOrAtToAtOrAfterWad = computeApyFromRate(
                rateFromBeforeOrAtToAtOrAfterWad,
                timeInYearsWad
            );

            // interpolate rateValue for queriedTime
            rateValueRay = interpolateRateValue(
                beforeOrAt.observedValue,
                apyFromBeforeOrAtToAtOrAfterWad,
                (queriedTime - beforeOrAt.blockTimestamp) * WadRayMath.wad()
            );
        }
    }

    function writeOracleEntry() external override(BaseRateOracle, IRateOracle) {
        // In the case of Aave, the values we write are obtained by calling aaveLendingPool.getReserveNormalizedIncome(underlying)
        (oracleVars.rateIndex, oracleVars.rateCardinality) = writeRate(
            oracleVars.rateIndex,
            oracleVars.rateCardinality,
            oracleVars.rateCardinalityNext
        );
    }
}<|MERGE_RESOLUTION|>--- conflicted
+++ resolved
@@ -18,13 +18,9 @@
 
     uint8 public constant override UNDERLYING_YIELD_BEARING_PROTOCOL_ID = 1; // id of aave v2 is 1
 
-<<<<<<< HEAD
+    uint256 public constant ONE_IN_WAD = 1e18;
+
     constructor(IAaveV2LendingPool _aaveLendingPool, IERC20Minimal underlying)
-=======
-    uint256 public constant ONE_IN_WAD = 1e18;
-
-    constructor(address _aaveLendingPool, address underlying)
->>>>>>> 64b915ee
         BaseRateOracle(underlying)
     {
         aaveLendingPool = _aaveLendingPool;
