// SPDX-License-Identifier: MIT

pragma solidity ^0.8.0;
pragma abicoder v2;
import "../../aave/AaveDataTypes.sol";
import "../IERC20Minimal.sol";

interface IAaveV2LendingPool {

<<<<<<< HEAD

    function getReserveNormalizedIncome(IERC20Minimal underlyingAsset) external view returns (uint256);

    function initReserve(
        IERC20Minimal asset,
        address aTokenAddress
    ) external;

    function getReserveData(IERC20Minimal asset) external view returns (AaveDataTypes.ReserveData memory);
=======
    function getReserveNormalizedIncome(address underlyingAsset) external view returns (uint256);

    function getReserveData(address asset) external view returns (AaveDataTypes.ReserveData memory);
>>>>>>> a3fb2cde

    function withdraw(
        IERC20Minimal asset,
        uint256 amount,
        address to
    ) external returns (uint256);


}<|MERGE_RESOLUTION|>--- conflicted
+++ resolved
@@ -7,21 +7,9 @@
 
 interface IAaveV2LendingPool {
 
-<<<<<<< HEAD
-
     function getReserveNormalizedIncome(IERC20Minimal underlyingAsset) external view returns (uint256);
 
-    function initReserve(
-        IERC20Minimal asset,
-        address aTokenAddress
-    ) external;
-
     function getReserveData(IERC20Minimal asset) external view returns (AaveDataTypes.ReserveData memory);
-=======
-    function getReserveNormalizedIncome(address underlyingAsset) external view returns (uint256);
-
-    function getReserveData(address asset) external view returns (AaveDataTypes.ReserveData memory);
->>>>>>> a3fb2cde
 
     function withdraw(
         IERC20Minimal asset,
