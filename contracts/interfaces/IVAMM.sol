// SPDX-License-Identifier: MIT

pragma solidity ^0.8.0;
import "./IMarginEngine.sol";
import "./IFactory.sol";
import "./IPositionStructs.sol";

interface IVAMM is IPositionStructs {
    // events
    event Swap(
        address indexed sender,
        address indexed recipient,
        uint160 sqrtPriceX96,
        uint128 liquidity,
        int24 tick,
        int24 tickLower,
        int24 tickUpper
    );

    /// @dev emitted after a given vamm is successfully initialized
    event InitializeVAMM(uint160 sqrtPriceX96, int24 tick);

    /// @dev emitted after a successful minting of a given LP position
    event Mint(
        address sender,
        address indexed owner,
        int24 indexed tickLower,
        int24 indexed tickUpper,
        uint128 amount
    );

    /// @dev emitted after a successful burning of a given LP position
    event Burn(
        address sender,
        address indexed owner,
        int24 indexed tickLower,
        int24 indexed tickUpper,
        uint128 amount
    );

    /// @dev emitted after setting feeProtocol
    event SetFeeProtocol(uint8 feeProtocolOld, uint8 feeProtocol);

    /// @dev emitted after fee is set
    event FeeSet(uint256 feeWadOld, uint256 feeWad);

    // errors

    /// @dev There are not enough funds available for the requested operation
    error NotEnoughFunds(uint256 requested, uint256 available);

    /// @dev The two values were expected to have oppostite sigs, but do not
    error ExpectedOppositeSigns(int256 amount0, int256 amount1);

    /// @dev Error which is reverted if the sqrt price of the vamm is non-zero before a vamm is initialized
    error ExpectedSqrtPriceZeroBeforeInit(uint160 sqrtPriceX96);

    /// @dev Error which ensures the liquidity delta is positive if a given LP wishes to mint further liquidity in the vamm
    error LiquidityDeltaMustBePositiveInMint(uint128 amount);

    /// @dev Error which ensures the liquidity delta is positive if a given LP wishes to burn liquidity in the vamm
    error LiquidityDeltaMustBePositiveInBurn(uint128 amount);

    /// @dev Error which ensures the amount of notional specified when initiating an IRS contract (via the swap function in the vamm) is non-zero
    error IRSNotionalAmountSpecifiedMustBeNonZero(int256 amountSpecified);

    /// @dev Error which ensures the VAMM is unlocked
    error CanOnlyTradeIfUnlocked(bool unlocked);

    /// @dev only the margin engine can run a certain function
    error OnlyMarginEngine();

    // structs

    struct VAMMVars {
        /// @dev the current sqrt price in the vamm
        uint160 sqrtPriceX96;
        /// @dev the current tick in the vamm
        int24 tick;
        // the current protocol fee as a percentage of the swap fee taken on withdrawal
        // represented as an integer denominator (1/x)%
        uint8 feeProtocol;
    }

    struct SwapParams {
        /// @dev Address of the trader initiating the swap
        address recipient;
        /// @dev The amount of the swap, which implicitly configures the swap as exact input (positive), or exact output (negative)
        int256 amountSpecified;
        /// @dev The Q64.96 sqrt price limit. If !isFT, the price cannot be less than this
        uint160 sqrtPriceLimitX96;
        /// @dev Is the swap triggered by a trader. If this is false then this is only possible in a scenario where a liquidity provider's position is liquidated
        /// @dev leading to an unwind of a liquidity provider
        /// @dev lower tick of the liquidity provider (needs to be set if isTrader is false)
        int24 tickLower;
        /// @dev upper tick of the liqudiity provider (needs to be set if isTrader is false)
        int24 tickUpper;
    }

    struct SwapCache {
        /// @dev liquidity at the beginning of the swap
        uint128 liquidityStart;
        // the current protocol fee as a percentage of the swap fee taken on withdrawal
        // represented as an integer denominator (1/x)%
        uint8 feeProtocol;
    }

    /// @dev the top level state of the swap, the results of which are recorded in storage at the end
    struct SwapState {
        /// @dev the amount remaining to be swapped in/out of the input/output asset
        int256 amountSpecifiedRemaining;
        /// @dev the amount already swapped out/in of the output/input asset
        int256 amountCalculated;
        /// @dev current sqrt(price)
        uint160 sqrtPriceX96;
        /// @dev the tick associated with the current price
        int24 tick;
        /// @dev the global fixed token growth
        int256 fixedTokenGrowthGlobalX128;
        /// @dev the global variable token growth
        int256 variableTokenGrowthGlobalX128;
        /// @dev the current liquidity in range
        uint128 liquidity;
        /// @dev the global fee growth of the underlying token
        uint256 feeGrowthGlobalX128;
        /// @dev amount of underlying token paid as protocol fee
        uint256 protocolFee;
        /// @dev cumulative fee incurred while initiating a swap
        uint256 cumulativeFeeIncurred;
        /// @dev fixedTokenDelta that will be applied to the fixed token balance of the position executing the swap (recipient)
        int256 fixedTokenDeltaCumulative;
        /// @dev variableTokenDelta that will be applied to the variable token balance of the position executing the swap (recipient)
        int256 variableTokenDeltaCumulative;
        /// @dev fixed token delta cumulative but without rebalancings applied
        int256 fixedTokenDeltaUnbalancedCumulative;
    }

    struct StepComputations {
        /// @dev the price at the beginning of the step
        uint160 sqrtPriceStartX96;
        /// @dev the next tick to swap to from the current tick in the swap direction
        int24 tickNext;
        /// @dev whether tickNext is initialized or not
        bool initialized;
        /// @dev sqrt(price) for the next tick (1/0)
        uint160 sqrtPriceNextX96;
        /// @dev how much is being swapped in in this step
        uint256 amountIn;
        /// @dev how much is being swapped out
        uint256 amountOut;
        /// @dev how much fee is being paid in (underlying token)
        uint256 feeAmount;
        /// @dev ...
        uint256 feeProtocolDelta;
        /// @dev ...
        int256 fixedTokenDeltaUnbalanced; // for LP
        /// @dev ...
        int256 fixedTokenDelta; // for LP
        /// @dev ...
        int256 variableTokenDelta; // for LP
    }

    /// @dev "constructor" for proxy instances
    function initialize(address _marginEngineAddress, int24 _tickSpacing)
        external;

    // immutables

    /// @notice The vamm's fee (proportion) in wei
    /// @return The fee in wei
    function feeWad() external view returns (uint256);

    /// @notice whether the vamm is locked
    /// @return The boolean, true if the vamm is unlocked
    function unlocked() external view returns (bool);

    /// @notice The vamm tick spacing
    /// @dev Ticks can only be used at multiples of this value, minimum of 1 and always positive
    /// e.g.: a tickSpacing of 3 means ticks can be initialized every 3rd tick, i.e., ..., -6, -3, 0, 3, 6, ...
    /// This value is an int24 to avoid casting even though it is always positive.
    /// @return The tick spacing
    function tickSpacing() external view returns (int24);

    /// @notice The maximum amount of position liquidity that can use any tick in the range
    /// @dev This parameter should be enforced per tick (when setting) to prevent liquidity from overflowing a uint128 at any point, and
    /// also prevents out-of-range liquidity from being used to prevent adding in-range liquidity to the vamm
    /// @return The max amount of liquidity per tick
    function maxLiquidityPerTick() external view returns (uint128);

    // state variables

    /// @return sqrtPriceX96 The current price of the pool as a sqrt(variableToken/fixedToken) Q64.96 value
    /// @return tick The current tick of the vamm, i.e. according to the last tick transition that was run.
    /// @return feeProtocol feeProtocol
    function vammVars()
        external
        view
        returns (
            uint160 sqrtPriceX96,
            int24 tick,
            uint8 feeProtocol
        );

    /// @notice The fixed token growth in wei, accumulated per unit of liquidity for the entire life of the vamm
    /// @dev This value can overflow the uint256
    function fixedTokenGrowthGlobalX128() external view returns (int256);

    /// @notice The variable token growth in wei, accumulated per unit of liquidity for the entire life of the vamm
    /// @dev This value can overflow the uint256
    function variableTokenGrowthGlobalX128() external view returns (int256);

    /// @notice The fee growth in wei, collected per unit of liquidity for the entire life of the vamm
    /// @dev This value can overflow the uint256
    function feeGrowthGlobalX128() external view returns (uint256);

    /// @notice The currently in range liquidity available to the vamm
    function liquidity() external view returns (uint128);

    /// @notice The amount underlying token that are owed to the protocol
    /// @dev Protocol fees will never exceed uint256
    function protocolFees() external view returns (uint256);

    function marginEngine() external view returns (IMarginEngine);

    function factory() external view returns (IFactory);

    /// @notice Function that sets the feeProtocol of the vamm
    function setFeeProtocol(uint8 feeProtocol) external;

    /// @notice Function that sets fee of the vamm
    function setFee(uint256 _fee) external;

    /// @notice Updates internal accounting to reflect a collection of protocol fees. The actual transfer of fees must happen separately in the AMM
    /// @dev can only be done via the collectProtocol function of the parent AMM of the vamm
    function updateProtocolFees(uint256 protocolFeesCollected) external;

    /// @notice Sets the initial price for the vamm
    /// @dev Price is represented as a sqrt(amountVariableToken/amountFixedToken) Q64.96 value
    /// @param sqrtPriceX96 the initial sqrt price of the vamm as a Q64.96
    function initializeVAMM(uint160 sqrtPriceX96) external;

    /// @notice removes liquidity given recipient/tickLower/tickUpper of the position
    /// @param recipient The address for which the liquidity will be created
    /// @param tickLower The lower tick of the position in which to add liquidity
    /// @param tickUpper The upper tick of the position in which to add liquidity
    /// @param amount The amount of liquidity to burn
    function burn(
        address recipient,
        int24 tickLower,
        int24 tickUpper,
        uint128 amount
    ) external returns (int256 positionMarginRequirement);

    /// @notice Adds liquidity for the given recipient/tickLower/tickUpper position
    /// @param recipient The address for which the liquidity will be created
    /// @param tickLower The lower tick of the position in which to add liquidity
    /// @param tickUpper The upper tick of the position in which to add liquidity
    /// @param amount The amount of liquidity to mint
    function mint(
        address recipient,
        int24 tickLower,
        int24 tickUpper,
        uint128 amount
    ) external returns (int256 positionMarginRequirement);

    /// @notice Initiate an Interest Rate Swap
    /// @param params SwapParams necessary to initiate an Interest Rate Swap
    /// @return _fixedTokenDelta Fixed Token Delta
    /// @return _variableTokenDelta Variable Token Delta
    /// @return _cumulativeFeeIncurred Cumulative Fee Incurred
    function swap(SwapParams memory params)
        external
        returns (
            int256 _fixedTokenDelta,
            int256 _variableTokenDelta,
            uint256 _cumulativeFeeIncurred,
<<<<<<< HEAD
            int256 _fixedTokenDeltaUnbalanced
=======
            int256 _fixedTokenDeltaUnbalanced,
            int256 _marginRequirement
>>>>>>> 4e903f13
        );

    /// @notice Look up information about a specific tick in the amm
    /// @param tick The tick to look up
    /// @return liquidityGross the total amount of position liquidity that uses the vamm either as tick lower or
    /// tick upper,
    /// liquidityNet how much liquidity changes when the vamm price crosses the tick,
    /// feeGrowthOutsideX128 the fee growth on the other side of the tick from the current tick in underlying token
    /// i.e. if liquidityGross is greater than 0. In addition, these values are only relative.
    function ticks(int24 tick)
        external
        view
        returns (
            uint128 liquidityGross,
            int128 liquidityNet,
            int256 fixedTokenGrowthOutside,
            int256 variableTokenGrowthOutside,
            uint256 feeGrowthOutside,
            bool initialized
        );

    /// @notice Returns 256 packed tick initialized boolean values. See TickBitmap for more information
    function tickBitmap(int16 wordPosition) external view returns (uint256);

    /// @notice Computes the current fixed and variable token growth inside a given tick range given the current tick in the vamm
    /// @param tickLower The lower tick of the position
    /// @param tickUpper The upper tick of the position
    /// @return fixedTokenGrowthInsideX128 Fixed Token Growth inside the given tick range
    /// @return variableTokenGrowthInsideX128 Variable Token Growth inside the given tick range
    /// @return feeGrowthInsideX128 Fee Growth Inside given tick range
    function computeGrowthInside(int24 tickLower, int24 tickUpper)
        external
        view
        returns (
            int256 fixedTokenGrowthInsideX128,
            int256 variableTokenGrowthInsideX128,
            uint256 feeGrowthInsideX128
        );
}<|MERGE_RESOLUTION|>--- conflicted
+++ resolved
@@ -274,12 +274,8 @@
             int256 _fixedTokenDelta,
             int256 _variableTokenDelta,
             uint256 _cumulativeFeeIncurred,
-<<<<<<< HEAD
-            int256 _fixedTokenDeltaUnbalanced
-=======
             int256 _fixedTokenDeltaUnbalanced,
             int256 _marginRequirement
->>>>>>> 4e903f13
         );
 
     /// @notice Look up information about a specific tick in the amm
