// SPDX-License-Identifier: Apache-2.0

import "contracts/utils/CustomErrors.sol";

pragma solidity =0.8.9;

import "contracts/utils/CustomErrors.sol";
import "../IERC20Minimal.sol";

/// @dev The RateOracle is used for two purposes on the Voltz Protocol
/// @dev Settlement: in order to be able to settle IRS positions after the termEndTimestamp of a given AMM
/// @dev Margin Engine Computations: getApyFromTo is used by the MarginCalculator and MarginEngine
/// @dev It is necessary to produce margin requirements for Trader and Liquidity Providers
interface IRateOracle is CustomErrors {

    // events
    event MinSecondsSinceLastUpdate(uint256 _minSecondsSinceLastUpdate);
    event OracleBufferUpdate(
        uint256 blockTimestampScaled,
        address source,
        uint16 index,
        uint32 blockTimestamp,
        uint256 observedValue,
        uint16 cardinality,
        uint16 cardinalityNext
    );

    /// @notice Emitted by the rate oracle for increases to the number of observations that can be stored
    /// @param observationCardinalityNextNew The updated value of the next observation cardinality
    event RateCardinalityNext(
        uint16 observationCardinalityNextNew
    );

    // view functions

    /// @notice Gets minimum number of seconds that need to pass since the last update to the rates array
    /// @dev This is a throttling mechanic that needs to ensure we don't run out of space in the rates array
    /// @dev The maximum size of the rates array is 65535 entries
    // AB: as long as this doesn't affect the termEndTimestamp rateValue too much
    // AB: can have a different minSecondsSinceLastUpdate close to termEndTimestamp to have more granularity for settlement purposes
    /// @return minSecondsSinceLastUpdate in seconds
    function minSecondsSinceLastUpdate() external view returns (uint256);

    /// @notice Gets the address of the underlying token of the RateOracle
    /// @dev may be unset (`address(0)`) if the underlying is ETH
    /// @return underlying The address of the underlying token
    function underlying() external view returns (IERC20Minimal);

    /// @notice Gets the variable factor between termStartTimestamp and termEndTimestamp
    /// @return result The variable factor
    /// @dev If the current block timestamp is beyond the maturity of the AMM, then the variableFactor is getRateFromTo(termStartTimestamp, termEndTimestamp). Term end timestamps are cached for quick retrieval later.
    /// @dev If the current block timestamp is before the maturity of the AMM, then the variableFactor is getRateFromTo(termStartTimestamp,Time.blockTimestampScaled());
    /// @dev if queried before maturity then returns the rate of return between pool initiation and current timestamp (in wad)
    /// @dev if queried after maturity then returns the rate of return between pool initiation and maturity timestamp (in wad)
    function variableFactor(uint256 termStartTimestamp, uint256 termEndTimestamp) external returns(uint256 result);

    /// @notice Gets the variable factor between termStartTimestamp and termEndTimestamp
    /// @return result The variable factor
    /// @dev If the current block timestamp is beyond the maturity of the AMM, then the variableFactor is getRateFromTo(termStartTimestamp, termEndTimestamp). No caching takes place.
    /// @dev If the current block timestamp is before the maturity of the AMM, then the variableFactor is getRateFromTo(termStartTimestamp,Time.blockTimestampScaled());
    function variableFactorNoCache(uint256 termStartTimestamp, uint256 termEndTimestamp) external view returns(uint256 result);
    
    /// @notice Calculates the observed interest returned by the underlying in a given period
    /// @dev Reverts if we have no data point for `_from`
    /// @param _from The timestamp of the start of the period, in seconds
    /// @return The "floating rate" expressed in Wad, e.g. 4% is encoded as 0.04*10**18 = 4*10**16
    function getRateFrom(uint256 _from)
        external
        view
        returns (uint256);

    /// @notice Calculates the observed interest returned by the underlying in a given period
    /// @dev Reverts if we have no data point for either timestamp
    /// @param _from The timestamp of the start of the period, in seconds
    /// @param _to The timestamp of the end of the period, in seconds
    /// @return The "floating rate" expressed in Wad, e.g. 4% is encoded as 0.04*10**18 = 4*10**16
    function getRateFromTo(uint256 _from, uint256 _to)
        external
        view
        returns (uint256);

    /// @notice Calculates the observed APY returned by the rate oracle between the given timestamp and the current time
    /// @param from The timestamp of the start of the period, in seconds
    /// @dev Reverts if we have no data point for `from`
    /// @return apyFromTo The "floating rate" expressed in Wad, e.g. 4% is encoded as 0.04*10**18 = 4*10**16
    function getApyFrom(uint256 from)
        external
        view
        returns (uint256 apyFromTo);

    /// @notice Calculates the observed APY returned by the rate oracle in a given period
    /// @param from The timestamp of the start of the period, in seconds
    /// @param to The timestamp of the end of the period, in seconds
    /// @dev Reverts if we have no data point for either timestamp
    /// @return apyFromTo The "floating rate" expressed in Wad, e.g. 4% is encoded as 0.04*10**18 = 4*10**16
    function getApyFromTo(uint256 from, uint256 to)
        external
        view
        returns (uint256 apyFromTo);

    // non-view functions

    /// @notice Sets minSecondsSinceLastUpdate: The minimum number of seconds that need to pass since the last update to the rates array
    /// @dev Can only be set by the Factory Owner
    function setMinSecondsSinceLastUpdate(uint256 _minSecondsSinceLastUpdate) external;

    /// @notice Increase the maximum number of rates observations that this RateOracle will store
    /// @dev This method is no-op if the RateOracle already has an observationCardinalityNext greater than or equal to
    /// the input observationCardinalityNext.
    /// @param rateCardinalityNext The desired minimum number of observations for the pool to store
    function increaseObservationCardinalityNext(uint16 rateCardinalityNext) external;

    /// @notice Writes a rate observation to the rates array given the current rate cardinality, rate index and rate cardinality next
    /// Write oracle entry is called whenever a new position is minted via the vamm or when a swap is initiated via the vamm
    /// That way the gas costs of Rate Oracle updates can be distributed across organic interactions with the protocol
    function writeOracleEntry() external;

    /// @notice unique ID of the underlying yield bearing protocol (e.g. Aave v2 has id 1)
    /// @return yieldBearingProtocolID unique id of the underlying yield bearing protocol
    function UNDERLYING_YIELD_BEARING_PROTOCOL_ID() external view returns(uint8 yieldBearingProtocolID);

    /// @notice returns the last change in rate and time
<<<<<<< HEAD
    /// it gets the last two observations and returns the change in rate and time
    /// it helps into computing the latest slope 
    function getRateSlope()
=======
    /// Gets the last two observations and returns the change in rate and time.
    /// This can help us to extrapolate an estiamte of the current rate from recent known rates. 
    function getLastRateSlope()
>>>>>>> dd799d73
        external
        view
        returns (uint256 rateChange, uint32 timeChange);

    /// @notice Get the current "rate" in Ray at the current timestamp.
    /// This might be a direct reading if real-time readings are available, or it might be an extrapolation from recent known rates.
    /// The source and expected values of "rate" may differ by rate oracle type. All that
    /// matters is that we can divide one "rate" by another "rate" to get the factor of growth between the two timestamps.
    /// For example if we have rates of { (t=0, rate=5), (t=100, rate=5.5) }, we can divide 5.5 by 5 to get a growth factor
    /// of 1.1, suggesting that 10% growth in capital was experienced between timesamp 0 and timestamp 100.
    /// @dev For convenience, the rate is normalised to Ray for storage, so that we can perform consistent math across all rates.
    /// @dev This function should revert if a valid rate cannot be discerned
    /// @return currentRate the rate in Ray (decimal scaled up by 10^27 for storage in a uint256)
    function getCurrentRateInRay()
        external
        view
        returns (uint256 currentRate);

    /// @notice returns the last change in block number and timestamp 
    /// Some implementations may use this data to estimate timestamps for recent rate readings, if we only know the block number
    function getBlockSlope()
        external
        view
        returns (uint256 blockChange, uint32 timeChange);
}<|MERGE_RESOLUTION|>--- conflicted
+++ resolved
@@ -120,15 +120,9 @@
     function UNDERLYING_YIELD_BEARING_PROTOCOL_ID() external view returns(uint8 yieldBearingProtocolID);
 
     /// @notice returns the last change in rate and time
-<<<<<<< HEAD
-    /// it gets the last two observations and returns the change in rate and time
-    /// it helps into computing the latest slope 
-    function getRateSlope()
-=======
     /// Gets the last two observations and returns the change in rate and time.
     /// This can help us to extrapolate an estiamte of the current rate from recent known rates. 
     function getLastRateSlope()
->>>>>>> dd799d73
         external
         view
         returns (uint256 rateChange, uint32 timeChange);
