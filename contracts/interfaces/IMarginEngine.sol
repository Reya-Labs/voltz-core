--- conflicted
+++ resolved
@@ -98,8 +98,6 @@
     /// @dev Can only be set by the Factory Owner
     function setSecondsAgo(uint256 _secondsAgo) external;
 
-<<<<<<< HEAD
-=======
     function setMarginCalculatorParameters(
         MarginCalculatorParameters memory _marginCalculatorParameters
     ) external;
@@ -110,7 +108,6 @@
         uint256 _minMarginToIncentiviseLiquidators
     ) external;
 
->>>>>>> 26ff9f65
     /// @notice Returns the information about a trader by the trader's key
     /// @param key The wallet address of the trader
     /// @return margin Margin (in terms of the underlying tokens) in the trader's Voltz account
