// SPDX-License-Identifier: GPL-2.0-or-later

pragma solidity ^0.8.0;

/// @title The interface for the Voltz AMM Factory
/// @notice The AMM Factory facilitates creation of Voltz AMMs
interface IFactory {
    function createVAMM(bytes32 salt) external;

    function createMarginEngine(bytes32 salt) external;

<<<<<<< HEAD
    /// @notice Emmited when Rate Oracle Address is changed
    /// @param rateOracleAddress The rate oracle Id
    /// @param newOracleAddress The rate oracle address given its Id
    event RateOracleAdded(
        address indexed rateOracleAddress,
        address newOracleAddress
    );

    /// @notice Emitted when an AMM is successfully created
    /// @param ammAddress The new AMM's address
    /// @param tokenAddress The new AMM's token
    /// @param rateOracleAddress The new AMM's rate oracle ID in Factory.getAMMMap
    /// @param termStartTimestamp The new AMM's term start timestamp in wei-seconds (ie the deployed block time)
    /// @param termEndTimestamp The new AMM's maturity date in wei-seconds
    event AMMCreated(
        address indexed ammAddress,
        address indexed tokenAddress,
        address indexed rateOracleAddress,
        uint256 termStartTimestamp,
        uint256 termEndTimestamp
    );

    /// @notice Returns the current owner of the factory
    /// @dev Can be changed by the current owner via setOwner
    /// @return The address of the factory owner
    function owner() external view returns (address);

    /// @notice Returns the current calculator of the factory
    /// @dev Can be changed by the current owner via setCalculator
    /// @return The address of the calculator
    function calculator() external view returns (address);

    /// @notice Returns the amm address for a given rateOracleAddress, underlyingToken, termStartTimestamp, termEndTimestamp
    /// @param rateOracleAddress The bytes32 string which is a unique identifier for each rateOracle (e.g. AaveV2)
    /// @param underlyingToken The underlying token (e.g. USDC) behind a given yield-bearing pool (e.g. AAve v2 aUSDC)
    /// @param termStartTimestamp The block.timestamp of amm inception
    /// @param termEndTimestamp The block.timestamp of amm maturity
    /// @return amm The amm address
    function getAMMMap(
        address rateOracleAddress,
        address underlyingToken,
        uint256 termStartTimestamp,
        uint256 termEndTimestamp
    ) external view returns (address);

    /// @notice Returns vAMM address for a given AMM address
    /// @param ammAddress The address of the AMM
    /// @return vAMM The vAMM address
    function getVAMMMap(address ammAddress) external view returns (address);

    /// @notice Returns Margin Engine address for a given AMM address
    /// @param ammAddress The address of the AMM
    /// @return marginEngine The Margin Engine address
    function getMarginEngineMap(address ammAddress)
=======
    function getVAMMAddress(bytes32 salt) external view returns (address);

    function getMarginEngineAddress(bytes32 salt)
>>>>>>> 26ff9f65
        external
        view
        returns (address);

<<<<<<< HEAD
    /// @notice Updates the owner of the factory
    /// @dev Must be called by the current owner
    /// @param _owner The new owner of the factory
    function setOwner(address _owner) external;

    /// @notice Updates the calculator of the factory
    /// @dev Must be called by the current owner
    /// @param _calculator The new calculator of the factory
    function setCalculator(address _calculator) external;

    /// @notice Creates an amm for a given underlying token (e.g. USDC), rateOracleAddress, and termEndTimestamp
    /// @param underlyingToken The underlying token (e.g. USDC) behind a given yield-bearing pool (e.g. AAve v2 aUSDC)
    /// @param rateOracleAddress A bytes32 string which links to the correct underlying yield protocol (e.g. Aave v2 or Compound)
    /// @dev The call will revert if the amm already exists, underlying token is invalid, the rateOracleAddress is invalid or the termEndTimeStamp is invalid
    /// @return amm The address of the newly created amm
    function createAMM(
        address underlyingToken,
        address rateOracleAddress,
        uint256 termEndTimestamp
    ) external returns (address amm);

    /// @notice Creates a concentrated liquidity virtual automated market maker (VAMM) for a given amm
    /// @param ammAddress The parent AMM of the VAMM
    /// @dev The call will revert if the VAMM already exists, amm is invalid
    /// @return vamm The address of the newly created VAMM
    function createVAMM(address ammAddress) external returns (address vamm);

    /// @notice Creates the Margin Engine for a given AMM (core function: overall margin management, i.g. cash-flows, settlements, liquidations)
    /// @param ammAddress The parent AMM of the Margin Engine
    /// @dev The call will revert if the Margin Engine already exists, amm is invalid
    /// @return marginEngine The address of the newly created Margin Engine
    function createMarginEngine(address ammAddress)
        external
        returns (address marginEngine);
=======
    function masterVAMM() external view returns (address);

    function masterMarginEngine() external view returns (address);
>>>>>>> 26ff9f65
}<|MERGE_RESOLUTION|>--- conflicted
+++ resolved
@@ -9,108 +9,14 @@
 
     function createMarginEngine(bytes32 salt) external;
 
-<<<<<<< HEAD
-    /// @notice Emmited when Rate Oracle Address is changed
-    /// @param rateOracleAddress The rate oracle Id
-    /// @param newOracleAddress The rate oracle address given its Id
-    event RateOracleAdded(
-        address indexed rateOracleAddress,
-        address newOracleAddress
-    );
-
-    /// @notice Emitted when an AMM is successfully created
-    /// @param ammAddress The new AMM's address
-    /// @param tokenAddress The new AMM's token
-    /// @param rateOracleAddress The new AMM's rate oracle ID in Factory.getAMMMap
-    /// @param termStartTimestamp The new AMM's term start timestamp in wei-seconds (ie the deployed block time)
-    /// @param termEndTimestamp The new AMM's maturity date in wei-seconds
-    event AMMCreated(
-        address indexed ammAddress,
-        address indexed tokenAddress,
-        address indexed rateOracleAddress,
-        uint256 termStartTimestamp,
-        uint256 termEndTimestamp
-    );
-
-    /// @notice Returns the current owner of the factory
-    /// @dev Can be changed by the current owner via setOwner
-    /// @return The address of the factory owner
-    function owner() external view returns (address);
-
-    /// @notice Returns the current calculator of the factory
-    /// @dev Can be changed by the current owner via setCalculator
-    /// @return The address of the calculator
-    function calculator() external view returns (address);
-
-    /// @notice Returns the amm address for a given rateOracleAddress, underlyingToken, termStartTimestamp, termEndTimestamp
-    /// @param rateOracleAddress The bytes32 string which is a unique identifier for each rateOracle (e.g. AaveV2)
-    /// @param underlyingToken The underlying token (e.g. USDC) behind a given yield-bearing pool (e.g. AAve v2 aUSDC)
-    /// @param termStartTimestamp The block.timestamp of amm inception
-    /// @param termEndTimestamp The block.timestamp of amm maturity
-    /// @return amm The amm address
-    function getAMMMap(
-        address rateOracleAddress,
-        address underlyingToken,
-        uint256 termStartTimestamp,
-        uint256 termEndTimestamp
-    ) external view returns (address);
-
-    /// @notice Returns vAMM address for a given AMM address
-    /// @param ammAddress The address of the AMM
-    /// @return vAMM The vAMM address
-    function getVAMMMap(address ammAddress) external view returns (address);
-
-    /// @notice Returns Margin Engine address for a given AMM address
-    /// @param ammAddress The address of the AMM
-    /// @return marginEngine The Margin Engine address
-    function getMarginEngineMap(address ammAddress)
-=======
     function getVAMMAddress(bytes32 salt) external view returns (address);
 
     function getMarginEngineAddress(bytes32 salt)
->>>>>>> 26ff9f65
         external
         view
         returns (address);
 
-<<<<<<< HEAD
-    /// @notice Updates the owner of the factory
-    /// @dev Must be called by the current owner
-    /// @param _owner The new owner of the factory
-    function setOwner(address _owner) external;
-
-    /// @notice Updates the calculator of the factory
-    /// @dev Must be called by the current owner
-    /// @param _calculator The new calculator of the factory
-    function setCalculator(address _calculator) external;
-
-    /// @notice Creates an amm for a given underlying token (e.g. USDC), rateOracleAddress, and termEndTimestamp
-    /// @param underlyingToken The underlying token (e.g. USDC) behind a given yield-bearing pool (e.g. AAve v2 aUSDC)
-    /// @param rateOracleAddress A bytes32 string which links to the correct underlying yield protocol (e.g. Aave v2 or Compound)
-    /// @dev The call will revert if the amm already exists, underlying token is invalid, the rateOracleAddress is invalid or the termEndTimeStamp is invalid
-    /// @return amm The address of the newly created amm
-    function createAMM(
-        address underlyingToken,
-        address rateOracleAddress,
-        uint256 termEndTimestamp
-    ) external returns (address amm);
-
-    /// @notice Creates a concentrated liquidity virtual automated market maker (VAMM) for a given amm
-    /// @param ammAddress The parent AMM of the VAMM
-    /// @dev The call will revert if the VAMM already exists, amm is invalid
-    /// @return vamm The address of the newly created VAMM
-    function createVAMM(address ammAddress) external returns (address vamm);
-
-    /// @notice Creates the Margin Engine for a given AMM (core function: overall margin management, i.g. cash-flows, settlements, liquidations)
-    /// @param ammAddress The parent AMM of the Margin Engine
-    /// @dev The call will revert if the Margin Engine already exists, amm is invalid
-    /// @return marginEngine The address of the newly created Margin Engine
-    function createMarginEngine(address ammAddress)
-        external
-        returns (address marginEngine);
-=======
     function masterVAMM() external view returns (address);
 
     function masterMarginEngine() external view returns (address);
->>>>>>> 26ff9f65
 }