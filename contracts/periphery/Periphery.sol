--- conflicted
+++ resolved
@@ -175,14 +175,7 @@
         }
 
         if (address(underlyingToken) == address(_weth)) {
-<<<<<<< HEAD
-            require(marginDelta <= 0, "INV");
-
             if (marginDelta < 0) {
-                require(msg.value == 0, "INV");
-=======
-            if (marginDelta < 0) {
->>>>>>> 064d7bf9
                 marginEngine.updatePositionMargin(
                     msg.sender,
                     tickLower,
