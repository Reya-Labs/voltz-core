--- conflicted
+++ resolved
@@ -220,10 +220,6 @@
                     marginDelta.toUint256()
                 );
             }
-<<<<<<< HEAD
-            
-=======
->>>>>>> e6f78f88
             marginEngine.updatePositionMargin(
                 msg.sender,
                 tickLower,
