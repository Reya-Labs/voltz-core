--- conflicted
+++ resolved
@@ -1,9 +1,5 @@
 ----------------------------START----------------------------
-<<<<<<< HEAD
-current timestamp: 1658155655
-=======
 current timestamp: 1658142053
->>>>>>> 18d02092
 
 current tick: 0
 sqrt price at current tick: 1
@@ -96,11 +92,7 @@
 
 
 ----------------------------AFTER MINT----------------------------
-<<<<<<< HEAD
-current timestamp: 1660315667
-=======
 current timestamp: 1660302066
->>>>>>> 18d02092
 
 current tick: 0
 sqrt price at current tick: 1
@@ -193,11 +185,7 @@
 
 
 ----------------------------BEFORE SETTLEMENT----------------------------
-<<<<<<< HEAD
-current timestamp: 1662475676
-=======
 current timestamp: 1662462075
->>>>>>> 18d02092
 
 current tick: -61
 sqrt price at current tick: 0.9969547984655946
@@ -208,11 +196,7 @@
 
 lower apy bound: 0.0
  historical apy: 0.004383671253533277
-<<<<<<< HEAD
-upper apy bound: 0.027418312080197893
-=======
 upper apy bound: 0.027418307706156377
->>>>>>> 18d02092
 variable factor: 0.0
 
 No of   Actors: 5
@@ -224,13 +208,8 @@
                        upper tick: 0
          sqrt price at upper tick: 1
                         liquidity: 500500.0
-<<<<<<< HEAD
-                           margin: 558.256578038354494215
-   fixedTokenGrowthInsideLastX128: 0.002169789047911763
-=======
                            margin: 558.256589922987575808
    fixedTokenGrowthInsideLastX128: 0.0021697888150811195
->>>>>>> 18d02092
 variableTokenGrowthInsideLastX128: -0.0029953548219054937
                 fixedTokenBalance: -0.000000000000000001
              variableTokenBalance: 0.000000000000000001
@@ -299,11 +278,7 @@
 
 
 ----------------------------FINAL----------------------------
-<<<<<<< HEAD
-current timestamp: 1665931686
-=======
 current timestamp: 1665918085
->>>>>>> 18d02092
 
 current tick: -61
 sqrt price at current tick: 0.9969547984655946
@@ -321,13 +296,8 @@
                        upper tick: 0
          sqrt price at upper tick: 1
                         liquidity: 500500.0
-<<<<<<< HEAD
-                           margin: 558.256578038354494215
-   fixedTokenGrowthInsideLastX128: 0.002169789047911763
-=======
                            margin: 558.256589922987575808
    fixedTokenGrowthInsideLastX128: 0.0021697888150811195
->>>>>>> 18d02092
 variableTokenGrowthInsideLastX128: -0.0029953548219054937
                 fixedTokenBalance: 0.0
              variableTokenBalance: 0.0
