----------------------------START----------------------------
<<<<<<< HEAD
current timestamp: 1647701139
=======
current timestamp: 1647687537
>>>>>>> 18d02092

current tick: 0
sqrt price at current tick: 1

current reserve normalised income: 1.008000000

amount of available variable tokens: 0 (↑) ; 0 (↓)

lower apy bound: 0.009618411910445046
 historical apy: 0.101794640311787586
upper apy bound: 0.193187467924658332
variable factor: 0.0

No of   Actors: 4
No of Positions: 4
POSITION 0
                       address   : 0xa82fF9aFd8f496c3d6ac40E2a0F282E47488CFc9
                       lower tick: -60
         sqrt price at lower tick: 0.9970046449452639
                       upper tick: 60
         sqrt price at upper tick: 1.0030043539591134
                        liquidity: 0.0
                           margin: 0.0
   fixedTokenGrowthInsideLastX128: 0
variableTokenGrowthInsideLastX128: 0
                fixedTokenBalance: 0.0
             variableTokenBalance: 0.0
                        isSettled: false
             settlement cashflow: 0.0

POSITION 1
                       address   : 0xf5059a5D33d5853360D16C683c16e67980206f36
                       lower tick: -180
         sqrt price at lower tick: 0.9910408246796578
                       upper tick: -60
         sqrt price at upper tick: 0.9970046449452639
                        liquidity: 0.0
                           margin: 0.0
   fixedTokenGrowthInsideLastX128: 0
variableTokenGrowthInsideLastX128: 0
                fixedTokenBalance: 0.0
             variableTokenBalance: 0.0
                        isSettled: false
             settlement cashflow: 0.0

POSITION 2
                       address   : 0x70e0bA845a1A0F2DA3359C97E0285013525FFC49
                       lower tick: -60
         sqrt price at lower tick: 0.9970046449452639
                       upper tick: 60
         sqrt price at upper tick: 1.0030043539591134
                        liquidity: 0.0
                           margin: 0.0
   fixedTokenGrowthInsideLastX128: 0
variableTokenGrowthInsideLastX128: 0
                fixedTokenBalance: 0.0
             variableTokenBalance: 0.0
                        isSettled: false
             settlement cashflow: 0.0

POSITION 3
                       address   : 0x0E801D84Fa97b50751Dbf25036d067dCf18858bF
                       lower tick: -60
         sqrt price at lower tick: 0.9970046449452639
                       upper tick: 60
         sqrt price at upper tick: 1.0030043539591134
                        liquidity: 0.0
                           margin: 0.0
   fixedTokenGrowthInsideLastX128: 0
variableTokenGrowthInsideLastX128: 0
                fixedTokenBalance: 0.0
             variableTokenBalance: 0.0
                        isSettled: false
             settlement cashflow: 0.0


----------------------------BEFORE FIRST SWAP----------------------------
<<<<<<< HEAD
current timestamp: 1647873948
=======
current timestamp: 1647860346
>>>>>>> 18d02092

current tick: 0
sqrt price at current tick: 1

current reserve normalised income: 1.008100000

amount of available variable tokens: 3004.3540627419256 (↑) ; 2995.354955910781 (↓)

lower apy bound: 0.0007235665253133
 historical apy: 0.077251296933943685
upper apy bound: 0.160667236558436146
variable factor: 0.000099206349206349

No of   Actors: 4
No of Positions: 4
POSITION 0
                       address   : 0xa82fF9aFd8f496c3d6ac40E2a0F282E47488CFc9
                       lower tick: -60
         sqrt price at lower tick: 0.9970046449452639
                       upper tick: 60
         sqrt price at upper tick: 1.0030043539591134
                        liquidity: 1000000.0
                           margin: 210.0
   fixedTokenGrowthInsideLastX128: 0
variableTokenGrowthInsideLastX128: 0
                fixedTokenBalance: 0.0
             variableTokenBalance: 0.0
                        isSettled: false
             settlement cashflow: 0.0

POSITION 1
                       address   : 0xf5059a5D33d5853360D16C683c16e67980206f36
                       lower tick: -180
         sqrt price at lower tick: 0.9910408246796578
                       upper tick: -60
         sqrt price at upper tick: 0.9970046449452639
                        liquidity: 0.0
                           margin: 0.0
   fixedTokenGrowthInsideLastX128: 0
variableTokenGrowthInsideLastX128: 0
                fixedTokenBalance: 0.0
             variableTokenBalance: 0.0
                        isSettled: false
             settlement cashflow: 0.0

POSITION 2
                       address   : 0x70e0bA845a1A0F2DA3359C97E0285013525FFC49
                       lower tick: -60
         sqrt price at lower tick: 0.9970046449452639
                       upper tick: 60
         sqrt price at upper tick: 1.0030043539591134
                        liquidity: 0.0
                           margin: 0.0
   fixedTokenGrowthInsideLastX128: 0
variableTokenGrowthInsideLastX128: 0
                fixedTokenBalance: 0.0
             variableTokenBalance: 0.0
                        isSettled: false
             settlement cashflow: 0.0

POSITION 3
                       address   : 0x0E801D84Fa97b50751Dbf25036d067dCf18858bF
                       lower tick: -60
         sqrt price at lower tick: 0.9970046449452639
                       upper tick: 60
         sqrt price at upper tick: 1.0030043539591134
                        liquidity: 0.0
                           margin: 0.0
   fixedTokenGrowthInsideLastX128: 0
variableTokenGrowthInsideLastX128: 0
                fixedTokenBalance: 0.0
             variableTokenBalance: 0.0
                        isSettled: false
             settlement cashflow: 0.0


----------------------------AFTER FIRST SWAP----------------------------
<<<<<<< HEAD
current timestamp: 1647873954
=======
current timestamp: 1647860352
>>>>>>> 18d02092

current tick: -60
sqrt price at current tick: 0.9970046449452639

current reserve normalised income: 1.008100000

amount of available variable tokens: 5999.709018652707 (↑) ; 0 (↓)

lower apy bound: 0.000723206752200674
 historical apy: 0.077250260871422327
upper apy bound: 0.160665829673687049
variable factor: 0.000099206349206349

No of   Actors: 4
No of Positions: 4
POSITION 0
                       address   : 0xa82fF9aFd8f496c3d6ac40E2a0F282E47488CFc9
                       lower tick: -60
         sqrt price at lower tick: 0.9970046449452639
                       upper tick: 60
         sqrt price at upper tick: 1.0030043539591134
                        liquidity: 1000000.0
                           margin: 210.0
   fixedTokenGrowthInsideLastX128: 0.0030577220022678375
variableTokenGrowthInsideLastX128: -0.0029949999880045652
                fixedTokenBalance: 3057.722056631664902459
             variableTokenBalance: -2994.999999999999999999
                        isSettled: false
             settlement cashflow: 7.242465616917390599

POSITION 1
                       address   : 0xf5059a5D33d5853360D16C683c16e67980206f36
                       lower tick: -180
         sqrt price at lower tick: 0.9910408246796578
                       upper tick: -60
         sqrt price at upper tick: 0.9970046449452639
                        liquidity: 0.0
                           margin: 0.0
   fixedTokenGrowthInsideLastX128: 0
variableTokenGrowthInsideLastX128: 0
                fixedTokenBalance: 0.0
             variableTokenBalance: 0.0
                        isSettled: false
             settlement cashflow: 0.0

POSITION 2
                       address   : 0x70e0bA845a1A0F2DA3359C97E0285013525FFC49
                       lower tick: -60
         sqrt price at lower tick: 0.9970046449452639
                       upper tick: 60
         sqrt price at upper tick: 1.0030043539591134
                        liquidity: 0.0
                           margin: 1000.0
   fixedTokenGrowthInsideLastX128: 0
variableTokenGrowthInsideLastX128: 0
                fixedTokenBalance: -3057.72205663166490246
             variableTokenBalance: 2995.0
                        isSettled: false
             settlement cashflow: -7.242465616917390599

POSITION 3
                       address   : 0x0E801D84Fa97b50751Dbf25036d067dCf18858bF
                       lower tick: -60
         sqrt price at lower tick: 0.9970046449452639
                       upper tick: 60
         sqrt price at upper tick: 1.0030043539591134
                        liquidity: 0.0
                           margin: 0.0
   fixedTokenGrowthInsideLastX128: 0
variableTokenGrowthInsideLastX128: 0
                fixedTokenBalance: 0.0
             variableTokenBalance: 0.0
                        isSettled: false
             settlement cashflow: 0.0


----------------------------BEFORE SECOND SWAP----------------------------
<<<<<<< HEAD
current timestamp: 1649083567
=======
current timestamp: 1649069965
>>>>>>> 18d02092

current tick: -60
sqrt price at current tick: 0.9970046449452639

current reserve normalised income: 1.012500000

amount of available variable tokens: 5999.709018652707 (↑) ; 29819.10166331881 (↓)

lower apy bound: 0.034913639224417414
 historical apy: 0.137583602700363868
upper apy bound: 0.232693100984352034
variable factor: 0.004464285714285714

No of   Actors: 4
No of Positions: 4
POSITION 0
                       address   : 0xa82fF9aFd8f496c3d6ac40E2a0F282E47488CFc9
                       lower tick: -60
         sqrt price at lower tick: 0.9970046449452639
                       upper tick: 60
         sqrt price at upper tick: 1.0030043539591134
                        liquidity: 1000000.0
                           margin: 210.0
   fixedTokenGrowthInsideLastX128: 0.0030577220022678375
variableTokenGrowthInsideLastX128: -0.0029949999880045652
                fixedTokenBalance: 3057.722056631664902459
             variableTokenBalance: -2994.999999999999999999
                        isSettled: false
             settlement cashflow: -5.830947081495307575

POSITION 1
                       address   : 0xf5059a5D33d5853360D16C683c16e67980206f36
                       lower tick: -180
         sqrt price at lower tick: 0.9910408246796578
                       upper tick: -60
         sqrt price at upper tick: 0.9970046449452639
                        liquidity: 5000000.0
                           margin: 2000.0
   fixedTokenGrowthInsideLastX128: -0.0030577220022678375
variableTokenGrowthInsideLastX128: 0.0029949999880045652
                fixedTokenBalance: 0.0
             variableTokenBalance: 0.0
                        isSettled: false
             settlement cashflow: 0.0

POSITION 2
                       address   : 0x70e0bA845a1A0F2DA3359C97E0285013525FFC49
                       lower tick: -60
         sqrt price at lower tick: 0.9970046449452639
                       upper tick: 60
         sqrt price at upper tick: 1.0030043539591134
                        liquidity: 0.0
                           margin: 1000.0
   fixedTokenGrowthInsideLastX128: 0
variableTokenGrowthInsideLastX128: 0
                fixedTokenBalance: -3057.72205663166490246
             variableTokenBalance: 2995.0
                        isSettled: false
             settlement cashflow: 5.830947081495307575

POSITION 3
                       address   : 0x0E801D84Fa97b50751Dbf25036d067dCf18858bF
                       lower tick: -60
         sqrt price at lower tick: 0.9970046449452639
                       upper tick: 60
         sqrt price at upper tick: 1.0030043539591134
                        liquidity: 0.0
                           margin: 0.0
   fixedTokenGrowthInsideLastX128: 0
variableTokenGrowthInsideLastX128: 0
                fixedTokenBalance: 0.0
             variableTokenBalance: 0.0
                        isSettled: false
             settlement cashflow: 0.0


----------------------------AFTER SECOND SWAP----------------------------
<<<<<<< HEAD
current timestamp: 1649083573
=======
current timestamp: 1649069971
>>>>>>> 18d02092

current tick: -121
sqrt price at current tick: 0.9939685650169849

current reserve normalised income: 1.012500000

amount of available variable tokens: 21180.108970917587 (↑) ; 14638.701711053925 (↓)

lower apy bound: 0.034912929725421471
 historical apy: 0.137582147921846721
upper apy bound: 0.232691310784147308
variable factor: 0.004464285714285714

No of   Actors: 4
No of Positions: 4
POSITION 0
                       address   : 0xa82fF9aFd8f496c3d6ac40E2a0F282E47488CFc9
                       lower tick: -60
         sqrt price at lower tick: 0.9970046449452639
                       upper tick: 60
         sqrt price at upper tick: 1.0030043539591134
                        liquidity: 1000000.0
                           margin: 210.0
   fixedTokenGrowthInsideLastX128: 0.0030586582142859697
variableTokenGrowthInsideLastX128: -0.0029953548219054937
                fixedTokenBalance: 3058.658315598557386388
             variableTokenBalance: -2995.354955910780937672
                        isSettled: false
             settlement cashflow: -5.830223122343026722

POSITION 1
                       address   : 0xf5059a5D33d5853360D16C683c16e67980206f36
                       lower tick: -180
         sqrt price at lower tick: 0.9910408246796578
                       upper tick: -60
         sqrt price at upper tick: 0.9970046449452639
                        liquidity: 5000000.0
                           margin: 2000.0
   fixedTokenGrowthInsideLastX128: 0.004862610716372728
variableTokenGrowthInsideLastX128: -0.000004928791895508766
                fixedTokenBalance: 39601.664975496244649549
             variableTokenBalance: -14999.645044089219062325
                        isSettled: false
             settlement cashflow: 30.685239945786173136

POSITION 2
                       address   : 0x70e0bA845a1A0F2DA3359C97E0285013525FFC49
                       lower tick: -60
         sqrt price at lower tick: 0.9970046449452639
                       upper tick: 60
         sqrt price at upper tick: 1.0030043539591134
                        liquidity: 0.0
                           margin: 1000.0
   fixedTokenGrowthInsideLastX128: 0
variableTokenGrowthInsideLastX128: 0
                fixedTokenBalance: -3057.72205663166490246
             variableTokenBalance: 2995.0
                        isSettled: false
             settlement cashflow: 5.830947081495307575

POSITION 3
                       address   : 0x0E801D84Fa97b50751Dbf25036d067dCf18858bF
                       lower tick: -60
         sqrt price at lower tick: 0.9970046449452639
                       upper tick: 60
         sqrt price at upper tick: 1.0030043539591134
                        liquidity: 0.0
                           margin: 1000.0
   fixedTokenGrowthInsideLastX128: 0
variableTokenGrowthInsideLastX128: 0
                fixedTokenBalance: -39602.60123446313713348
             variableTokenBalance: 15000.0
                        isSettled: false
             settlement cashflow: -30.685963904938453988


----------------------------BEFORE THIRD (REVERSE) SWAP----------------------------
<<<<<<< HEAD
current timestamp: 1649083577
=======
current timestamp: 1649069975
>>>>>>> 18d02092

current tick: -121
sqrt price at current tick: 0.9939685650169849

current reserve normalised income: 1.012500000

amount of available variable tokens: 21180.108970917587 (↑) ; 14638.701711053925 (↓)

lower apy bound: 0.034912456727476092
 historical apy: 0.137581178070535988
upper apy bound: 0.232690117316884945
variable factor: 0.004464285714285714

No of   Actors: 4
No of Positions: 4
POSITION 0
                       address   : 0xa82fF9aFd8f496c3d6ac40E2a0F282E47488CFc9
                       lower tick: -60
         sqrt price at lower tick: 0.9970046449452639
                       upper tick: 60
         sqrt price at upper tick: 1.0030043539591134
                        liquidity: 1000000.0
                           margin: 210.0
   fixedTokenGrowthInsideLastX128: 0.0030586582142859697
variableTokenGrowthInsideLastX128: -0.0029953548219054937
                fixedTokenBalance: 3058.658315598557386388
             variableTokenBalance: -2995.354955910780937672
                        isSettled: false
             settlement cashflow: -5.830223122343026722

POSITION 1
                       address   : 0xf5059a5D33d5853360D16C683c16e67980206f36
                       lower tick: -180
         sqrt price at lower tick: 0.9910408246796578
                       upper tick: -60
         sqrt price at upper tick: 0.9970046449452639
                        liquidity: 5000000.0
                           margin: 2000.0
   fixedTokenGrowthInsideLastX128: 0.004862610716372728
variableTokenGrowthInsideLastX128: -0.000004928791895508766
                fixedTokenBalance: 39601.664975496244649549
             variableTokenBalance: -14999.645044089219062325
                        isSettled: false
             settlement cashflow: 30.685239945786173136

POSITION 2
                       address   : 0x70e0bA845a1A0F2DA3359C97E0285013525FFC49
                       lower tick: -60
         sqrt price at lower tick: 0.9970046449452639
                       upper tick: 60
         sqrt price at upper tick: 1.0030043539591134
                        liquidity: 0.0
                           margin: 1000.0
   fixedTokenGrowthInsideLastX128: 0
variableTokenGrowthInsideLastX128: 0
                fixedTokenBalance: -3057.72205663166490246
             variableTokenBalance: 2995.0
                        isSettled: false
             settlement cashflow: 5.830947081495307575

POSITION 3
                       address   : 0x0E801D84Fa97b50751Dbf25036d067dCf18858bF
                       lower tick: -60
         sqrt price at lower tick: 0.9970046449452639
                       upper tick: 60
         sqrt price at upper tick: 1.0030043539591134
                        liquidity: 0.0
                           margin: 1000.0
   fixedTokenGrowthInsideLastX128: 0
variableTokenGrowthInsideLastX128: 0
                fixedTokenBalance: -39602.60123446313713348
             variableTokenBalance: 15000.0
                        isSettled: false
             settlement cashflow: -30.685963904938453988


----------------------------AFTER THIRD (REVERSE) SWAP----------------------------
<<<<<<< HEAD
current timestamp: 1649083582
=======
current timestamp: 1649069980
>>>>>>> 18d02092

current tick: -81
sqrt price at current tick: 0.995958391809836

current reserve normalised income: 1.012500000

amount of available variable tokens: 11230.974950983737 (↑) ; 24587.835730987776 (↓)

lower apy bound: 0.034911865481602177
 historical apy: 0.137579965757559674
upper apy bound: 0.232688625482288947
variable factor: 0.004464285714285714

No of   Actors: 4
No of Positions: 4
POSITION 0
                       address   : 0xa82fF9aFd8f496c3d6ac40E2a0F282E47488CFc9
                       lower tick: -60
         sqrt price at lower tick: 0.9970046449452639
                       upper tick: 60
         sqrt price at upper tick: 1.0030043539591134
                        liquidity: 1000000.0
                           margin: 210.0
   fixedTokenGrowthInsideLastX128: 0.0030586582142859697
variableTokenGrowthInsideLastX128: -0.0029953548219054937
                fixedTokenBalance: 3058.658315598557386388
             variableTokenBalance: -2995.354955910780937672
                        isSettled: false
             settlement cashflow: -5.830223122343026722

POSITION 1
                       address   : 0xf5059a5D33d5853360D16C683c16e67980206f36
                       lower tick: -180
         sqrt price at lower tick: 0.9910408246796578
                       upper tick: -60
         sqrt price at upper tick: 0.9970046449452639
                        liquidity: 5000000.0
                           margin: 2000.0
   fixedTokenGrowthInsideLastX128: -0.00041939946822822094
variableTokenGrowthInsideLastX128: 0.0019950708374381065
                fixedTokenBalance: 13191.612654156844860901
             variableTokenBalance: -4999.645044089219062326
                        isSettled: false
             settlement cashflow: 10.207420131916032498

POSITION 2
                       address   : 0x70e0bA845a1A0F2DA3359C97E0285013525FFC49
                       lower tick: -60
         sqrt price at lower tick: 0.9970046449452639
                       upper tick: 60
         sqrt price at upper tick: 1.0030043539591134
                        liquidity: 0.0
                           margin: 1000.0
   fixedTokenGrowthInsideLastX128: 0
variableTokenGrowthInsideLastX128: 0
                fixedTokenBalance: 23352.330264707734886189
             variableTokenBalance: -7005.0
                        isSettled: false
             settlement cashflow: 26.308766895365448213

POSITION 3
                       address   : 0x0E801D84Fa97b50751Dbf25036d067dCf18858bF
                       lower tick: -60
         sqrt price at lower tick: 0.9970046449452639
                       upper tick: 60
         sqrt price at upper tick: 1.0030043539591134
                        liquidity: 0.0
                           margin: 1000.0
   fixedTokenGrowthInsideLastX128: 0
variableTokenGrowthInsideLastX128: 0
                fixedTokenBalance: -39602.60123446313713348
             variableTokenBalance: 15000.0
                        isSettled: false
             settlement cashflow: -30.685963904938453988


----------------------------FINAL----------------------------
<<<<<<< HEAD
current timestamp: 1655563600
=======
current timestamp: 1655549998
>>>>>>> 18d02092

current tick: -81
sqrt price at current tick: 0.995958391809836

current reserve normalised income: 1.013200000

amount of available variable tokens: 5231.265932331029 (↑) ; 24587.835730987776 (↓)

No of   Actors: 4
No of Positions: 4
POSITION 0
                       address   : 0xa82fF9aFd8f496c3d6ac40E2a0F282E47488CFc9
                       lower tick: -60
         sqrt price at lower tick: 0.9970046449452639
                       upper tick: 60
         sqrt price at upper tick: 1.0030043539591134
                        liquidity: 0.0
                           margin: 202.089669269385595963
   fixedTokenGrowthInsideLastX128: 0.0030586582142859697
variableTokenGrowthInsideLastX128: -0.0029953548219054937
                fixedTokenBalance: 0.0
             variableTokenBalance: 0.0
                        isSettled: true
             settlement cashflow: 0.0

POSITION 1
                       address   : 0xf5059a5D33d5853360D16C683c16e67980206f36
                       lower tick: -180
         sqrt price at lower tick: 0.9910408246796578
                       upper tick: -60
         sqrt price at upper tick: 0.9970046449452639
                        liquidity: 5000000.0
                           margin: 2006.735444406854072038
   fixedTokenGrowthInsideLastX128: -0.00041939946822822094
variableTokenGrowthInsideLastX128: 0.0019950708374381065
                fixedTokenBalance: 0.0
             variableTokenBalance: 0.0
                        isSettled: true
             settlement cashflow: 0.0

POSITION 2
                       address   : 0x70e0bA845a1A0F2DA3359C97E0285013525FFC49
                       lower tick: -60
         sqrt price at lower tick: 0.9970046449452639
                       upper tick: 60
         sqrt price at upper tick: 1.0030043539591134
                        liquidity: 0.0
                           margin: 1021.444183562032110988
   fixedTokenGrowthInsideLastX128: 0
variableTokenGrowthInsideLastX128: 0
                fixedTokenBalance: 0.0
             variableTokenBalance: 0.0
                        isSettled: true
             settlement cashflow: 0.0

POSITION 3
                       address   : 0x0E801D84Fa97b50751Dbf25036d067dCf18858bF
                       lower tick: -60
         sqrt price at lower tick: 0.9970046449452639
                       upper tick: 60
         sqrt price at upper tick: 1.0030043539591134
                        liquidity: 0.0
                           margin: 979.730702761728221012
   fixedTokenGrowthInsideLastX128: 0
variableTokenGrowthInsideLastX128: 0
                fixedTokenBalance: 0.0
             variableTokenBalance: 0.0
                        isSettled: true
             settlement cashflow: 0.0

<|MERGE_RESOLUTION|>--- conflicted
+++ resolved
@@ -1,9 +1,5 @@
 ----------------------------START----------------------------
-<<<<<<< HEAD
-current timestamp: 1647701139
-=======
 current timestamp: 1647687537
->>>>>>> 18d02092
 
 current tick: 0
 sqrt price at current tick: 1
@@ -81,11 +77,7 @@
 
 
 ----------------------------BEFORE FIRST SWAP----------------------------
-<<<<<<< HEAD
-current timestamp: 1647873948
-=======
 current timestamp: 1647860346
->>>>>>> 18d02092
 
 current tick: 0
 sqrt price at current tick: 1
@@ -163,11 +155,7 @@
 
 
 ----------------------------AFTER FIRST SWAP----------------------------
-<<<<<<< HEAD
-current timestamp: 1647873954
-=======
 current timestamp: 1647860352
->>>>>>> 18d02092
 
 current tick: -60
 sqrt price at current tick: 0.9970046449452639
@@ -245,11 +233,7 @@
 
 
 ----------------------------BEFORE SECOND SWAP----------------------------
-<<<<<<< HEAD
-current timestamp: 1649083567
-=======
 current timestamp: 1649069965
->>>>>>> 18d02092
 
 current tick: -60
 sqrt price at current tick: 0.9970046449452639
@@ -327,11 +311,7 @@
 
 
 ----------------------------AFTER SECOND SWAP----------------------------
-<<<<<<< HEAD
-current timestamp: 1649083573
-=======
 current timestamp: 1649069971
->>>>>>> 18d02092
 
 current tick: -121
 sqrt price at current tick: 0.9939685650169849
@@ -409,11 +389,7 @@
 
 
 ----------------------------BEFORE THIRD (REVERSE) SWAP----------------------------
-<<<<<<< HEAD
-current timestamp: 1649083577
-=======
 current timestamp: 1649069975
->>>>>>> 18d02092
 
 current tick: -121
 sqrt price at current tick: 0.9939685650169849
@@ -491,11 +467,7 @@
 
 
 ----------------------------AFTER THIRD (REVERSE) SWAP----------------------------
-<<<<<<< HEAD
-current timestamp: 1649083582
-=======
 current timestamp: 1649069980
->>>>>>> 18d02092
 
 current tick: -81
 sqrt price at current tick: 0.995958391809836
@@ -573,11 +545,7 @@
 
 
 ----------------------------FINAL----------------------------
-<<<<<<< HEAD
-current timestamp: 1655563600
-=======
 current timestamp: 1655549998
->>>>>>> 18d02092
 
 current tick: -81
 sqrt price at current tick: 0.995958391809836
