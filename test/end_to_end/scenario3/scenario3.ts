import { ethers, waffle } from "hardhat";
import { BigNumber, utils, Wallet } from "ethers";
import { TestVAMM } from "../../../typechain/TestVAMM";
import { expect } from "../../shared/expect";
import {
  fixedAndVariableMathFixture,
  metaFixtureScenario1E2E,
  sqrtPriceMathFixture,
  tickMathFixture,
} from "../../shared/fixtures";
import {
  TICK_SPACING,
  getMaxLiquidityPerTick,
  APY_UPPER_MULTIPLIER,
  APY_LOWER_MULTIPLIER,
  ALPHA,
  BETA,
  XI_UPPER,
  XI_LOWER,
  T_MAX,
  encodeSqrtRatioX96,
  formatRay,
  MIN_SQRT_RATIO,
  MAX_SQRT_RATIO,
  decodePriceSqrt,
} from "../../shared/utilities";
import { toBn } from "evm-bn";
import { TestMarginEngine } from "../../../typechain/TestMarginEngine";
import {
  ERC20Mock,
  Factory,
  FixedAndVariableMathTest,
  MockAaveLendingPool,
  TestRateOracle,
} from "../../../typechain";
import { consts } from "../../helpers/constants";
import { MarginCalculatorTest } from "../../../typechain/MarginCalculatorTest";
import { advanceTimeAndBlock, getCurrentTimestamp } from "../../helpers/time";
import { ONE_DAY_IN_SECONDS } from "../../shared/constants";

const createFixtureLoader = waffle.createFixtureLoader;

const { provider } = waffle;

const AGRESSIVE_SIGMA_SQUARED: BigNumber = toBn("0.15");

describe("VAMM", () => {
  let owner: Wallet;
  const LPWallets: Wallet[] = [];
  const TWallets: Wallet[] = [];
  let token: ERC20Mock;
  let factory: Factory;
  let rateOracleTest: TestRateOracle;
  let termStartTimestampBN: BigNumber;
  let termEndTimestampBN: BigNumber;
  let vammTest: TestVAMM;
  let marginEngineTest: TestMarginEngine;
  let aaveLendingPool: MockAaveLendingPool;
  let testMarginCalculator: MarginCalculatorTest;
  let testFixedAndVariableMath: FixedAndVariableMathTest;

  let marginCalculatorParams: any;

  let loadFixture: ReturnType<typeof createFixtureLoader>;

  before("create fixture loader", async () => {
    const numLPWalletsRequested = 2;
    const numTWalletsRequested = 2;

    const allWallets = provider.getWallets();

    owner = allWallets[0];
    for (let i = 1; i < numLPWalletsRequested + 1; i++) {
      LPWallets.push(allWallets[i]);
    }
    for (
      let i = numLPWalletsRequested + 1;
      i < numLPWalletsRequested + numTWalletsRequested + 1;
      i++
    ) {
      TWallets.push(allWallets[i]);
    }

    loadFixture = createFixtureLoader(
      allWallets.slice(0, numLPWalletsRequested + numTWalletsRequested + 1)
    );
  });

  beforeEach("deploy fixture", async () => {
    ({
      factory,
      token,
      rateOracleTest,
      aaveLendingPool,
      termStartTimestampBN,
      termEndTimestampBN,
      testMarginCalculator,
    } = await loadFixture(metaFixtureScenario1E2E));

    // deploy a margin engine & vamm
    await factory.deployIrsInstance(
      token.address,
      rateOracleTest.address,
      termStartTimestampBN,
      termEndTimestampBN
    );
    const marginEngineAddress = await factory.getMarginEngineAddress(
      token.address,
      rateOracleTest.address,
      termStartTimestampBN,
      termEndTimestampBN
    );
    const marginEngineTestFactory = await ethers.getContractFactory(
      "TestMarginEngine"
    );
    marginEngineTest = marginEngineTestFactory.attach(marginEngineAddress);
    const vammAddress = await factory.getVAMMAddress(
      token.address,
      rateOracleTest.address,
      termStartTimestampBN,
      termEndTimestampBN
    );
    const vammTestFactory = await ethers.getContractFactory("TestVAMM");
    vammTest = vammTestFactory.attach(vammAddress);
    await marginEngineTest.setVAMMAddress(vammTest.address);

    // update marginEngineTest allowance
    await token.approve(marginEngineTest.address, BigNumber.from(10).pow(27));

    marginCalculatorParams = {
      apyUpperMultiplierWad: APY_UPPER_MULTIPLIER,
      apyLowerMultiplierWad: APY_LOWER_MULTIPLIER,
      sigmaSquaredWad: AGRESSIVE_SIGMA_SQUARED,
      alphaWad: ALPHA,
      betaWad: BETA,
      xiUpperWad: XI_UPPER,
      xiLowerWad: XI_LOWER,
      tMaxWad: T_MAX,
    };

    await marginEngineTest.setMarginCalculatorParameters(
      marginCalculatorParams
    );
    await marginEngineTest.setSecondsAgo(consts.ONE_WEEK);

    const allWallets = [owner].concat(LPWallets).concat(TWallets);
    for (let i = 0; i < allWallets.length; i++) {
      await token.mint(allWallets[i].address, BigNumber.from(10).pow(27));
      await token.approve(allWallets[i].address, BigNumber.from(10).pow(27));
    }

    await vammTest.initializeVAMM(encodeSqrtRatioX96(1, 1).toString());

    await vammTest.setMaxLiquidityPerTick(getMaxLiquidityPerTick(TICK_SPACING));
    await vammTest.setTickSpacing(TICK_SPACING);

    // set the fees differently in scenario 2
    await vammTest.setFeeProtocol(0);
    await vammTest.setFee(0);

    ({ testFixedAndVariableMath } = await loadFixture(
      fixedAndVariableMathFixture
    ));
  });

  describe("#Scenario3", () => {
    let variableFactorWad: BigNumber = toBn("0");
    let historicalApyWad: BigNumber = toBn("0");
    let lowerApyBound: BigNumber = toBn("0");
    let upperApyBound: BigNumber = toBn("0");
    let accumulatedMargin: BigNumber = toBn("0");
    let currentTick: number = 0;

    const os = require("os");
    const fs = require("fs");

    function appendNewLine(path: string, text: string) {
      fs.open(path, "a", 666, function (_: any, id: any) {
        fs.write(id, text + os.EOL, null, "utf8", function () {
          fs.close(id, function () {});
        });
      });
    }

    async function updatePositionMargin(
      position: [Wallet, number, number],
      liquidityDeltaBn: BigNumber,
      marginBn: BigNumber
    ) {
      await marginEngineTest.updatePositionMargin(
        {
          owner: position[0].address,
          tickLower: position[1],
          tickUpper: position[2],
          liquidityDelta: liquidityDeltaBn,
        },
        marginBn
      );

      accumulatedMargin = accumulatedMargin.add(marginBn);
    }

    async function updateTraderMargin(trader: Wallet, marginBn: BigNumber) {
      await marginEngineTest.updateTraderMargin(trader.address, marginBn);

      accumulatedMargin = accumulatedMargin.add(marginBn);
    }

    async function printPositionInfo(
      positionInfo: any,
      accumulator: { value: BigNumber }
    ) {
      console.log(
        "                        liquidity: ",
        utils.formatEther(positionInfo[0])
      );
      console.log(
        "                           margin: ",
        utils.formatEther(positionInfo[1])
      );
      console.log(
        "   fixedTokenGrowthInsideLastX128: ",
        positionInfo[2].div(BigNumber.from(2).pow(128 - 32)).toNumber() /
          2 ** 32
      );
      console.log(
        "variableTokenGrowthInsideLastX128: ",
        positionInfo[3].div(BigNumber.from(2).pow(128 - 32)).toNumber() /
          2 ** 32
      );
      console.log(
        "                fixedTokenBalance: ",
        utils.formatEther(positionInfo[4])
      );
      console.log(
        "             variableTokenBalance: ",
        utils.formatEther(positionInfo[5])
      );
      console.log(
        "          feeGrowthInsideLastX128: ",
        positionInfo[6].div(BigNumber.from(2).pow(128 - 32)).toNumber() /
          2 ** 32
      );
      console.log(
        "                        isSettled: ",
        positionInfo[7].toString()
      );

      accumulator.value = accumulator.value.add(positionInfo[1]);

      const settlementCashflow =
        await testFixedAndVariableMath.calculateSettlementCashflow(
          positionInfo[4],
          positionInfo[5],
          termStartTimestampBN,
          termEndTimestampBN,
          variableFactorWad
        );

      accumulator.value = accumulator.value.add(settlementCashflow);

      expect(
        positionInfo[1].add(settlementCashflow),
        "margin + settlement cashflow should be > 0"
      ).to.be.gte(toBn("0"));

      console.log(
        "             settlement cashflow: ",
        utils.formatEther(settlementCashflow)
      );

      console.log("");
    }

    async function printTraderInfo(
      traderInfo: any,
      accumulator: { value: BigNumber }
    ) {
      console.log("              margin: ", utils.formatEther(traderInfo[0]));
      console.log("   fixedTokenBalance: ", utils.formatEther(traderInfo[1]));
      console.log("variableTokenBalance: ", utils.formatEther(traderInfo[2]));
      console.log("           isSettled: ", traderInfo[3].toString());

      accumulator.value = accumulator.value.add(traderInfo[0]);

      const settlementCashflow =
        await testFixedAndVariableMath.calculateSettlementCashflow(
          traderInfo[1],
          traderInfo[2],
          termStartTimestampBN,
          termEndTimestampBN,
          variableFactorWad
        );
      accumulator.value = accumulator.value.add(settlementCashflow);

      expect(
        traderInfo[0].add(settlementCashflow),
        "margin + settlement cashflow should be > 0"
      ).to.be.gte(toBn("0"));

      console.log(
        "settlement cashflow: ",
        utils.formatEther(settlementCashflow)
      );

      console.log("");
    }

    async function printPositionsAndTradersInfo(
      positions: [Wallet, number, number][],
      traders: Wallet[],
      positions_to_update: number[]
    ) {
      const accumulator = { value: toBn("0") };

      for (let i = 0; i < positions.length; i++) {
        if (positions_to_update.includes(i)) {
          await marginEngineTest.updatePositionTokenBalancesAndAccountForFeesTest(
            positions[i][0].address,
            positions[i][1],
            positions[i][2]
          );
        }

        console.log("POSITION: ", i + 1);
        console.log("TICK LOWER", positions[i][1]);
        console.log("TICK UPPER", positions[i][2]);
        const positionInfo = await marginEngineTest.getPosition(
          positions[i][0].address,
          positions[i][1],
          positions[i][2]
        );

        await printPositionInfo(positionInfo, accumulator);
      }

      for (let i = 0; i < traders.length; i++) {
        console.log("TRADER: ", i + 1);
        const traderInfo = await marginEngineTest.traders(traders[i].address);
        await printTraderInfo(traderInfo, accumulator);
      }

      console.log(
        utils.formatEther(accumulator.value),
        utils.formatEther(accumulatedMargin)
      );

      expect(
        accumulator.value,
        "initial margin should be preserved"
      ).to.be.near(accumulatedMargin);
      console.log(
        "ACCUMULATED SETTLEMENT CASHFLOW AND MARGIN:",
        utils.formatEther(accumulator.value)
      );
      console.log("");
    }

    async function printReserveNormalizedIncome() {
      const currentReseveNormalizedIncome =
        await aaveLendingPool.getReserveNormalizedIncome(token.address);
      console.log(
        "currentReseveNormalisedIncome",
        formatRay(currentReseveNormalizedIncome)
      ); // in ray
      console.log("");
    }

    async function updateAPYbounds() {
      const currentTimestamp: number = await getCurrentTimestamp(provider);
      const currrentTimestampWad: BigNumber = toBn(currentTimestamp.toString());
      historicalApyWad = await marginEngineTest.getHistoricalApyReadOnly();

      upperApyBound = await testMarginCalculator.computeApyBound(
        termEndTimestampBN,
        currrentTimestampWad,
        historicalApyWad,
        true,
        marginCalculatorParams
      );
      lowerApyBound = await testMarginCalculator.computeApyBound(
        termEndTimestampBN,
        currrentTimestampWad,
        historicalApyWad,
        false,
        marginCalculatorParams
      );

      variableFactorWad = await rateOracleTest.variableFactorNoCache(
        termStartTimestampBN,
        termEndTimestampBN
      );

      console.log(" historical apy:", utils.formatEther(historicalApyWad));
      console.log("upper apy bound:", utils.formatEther(upperApyBound));
      console.log("lower apy bound:", utils.formatEther(lowerApyBound));
      console.log("variable factor:", utils.formatEther(variableFactorWad)); // displayed as zero, investigate
      console.log("");

      currentTick = await vammTest.getCurrentTick();
      console.log("current tick: ", currentTick);

      appendNewLine(
        "test/end_to_end/scenario3/apybounds.txt",
        currrentTimestampWad.sub(termStartTimestampBN).div(ONE_DAY_IN_SECONDS) +
          " " +
          utils.formatEther(lowerApyBound) +
          " " +
          utils.formatEther(historicalApyWad) +
          " " +
          utils.formatEther(upperApyBound)
      );
    }

    // async function printAPYboundsAndPositionMargin(
    //   position: [Wallet, number, number],
    //   liquidity: BigNumber
    // ) {
    //   await updateAPYbounds();

    //   const position_margin_requirement_params = {
    //     owner: position[0].address,
    //     tickLower: position[1],
    //     tickUpper: position[2],
    //     isLM: false,
    //     currentTick: currentTick,
    //     termStartTimestampWad: termStartTimestampBN,
    //     termEndTimestampWad: termEndTimestampBN,
    //     liquidity: liquidity,
    //     fixedTokenBalance: toBn("0"),
    //     variableTokenBalance: toBn("0"),
    //     variableFactorWad: variableFactorWad,
    //     historicalApyWad: historicalApyWad,
    //   };

    //   const postitionMarginrRequirement =
    //     await testMarginCalculator.getPositionMarginRequirementTest(
    //       position_margin_requirement_params,
    //       marginCalculatorParams
    //     );

    //   console.log(
    //     "position margin requirement: ",
    //     utils.formatEther(postitionMarginrRequirement)
    //   );
    //   console.log("");
    // }

    async function printAPYboundsAndTraderMargin(trader: Wallet) {
      await updateAPYbounds();

      const traderInfo = await marginEngineTest.traders(trader.address);

      const trader_margin_requirement_params = {
        fixedTokenBalance: traderInfo.fixedTokenBalance,
        variableTokenBalance: traderInfo.variableTokenBalance,
        termStartTimestampWad: termStartTimestampBN,
        termEndTimestampWad: termEndTimestampBN,
        isLM: false,
        historicalApyWad: historicalApyWad,
      };

      const traderMarginrRequirement =
        await testMarginCalculator.getTraderMarginRequirement(
          trader_margin_requirement_params,
          marginCalculatorParams
        );

      console.log(
        "trader margin requirement: ",
        utils.formatEther(traderMarginrRequirement)
      );

      console.log("");
    }

    async function printAmounts(
      lowerTick: number,
      upperTick: number,
      liquidityBn: BigNumber
    ) {
      const { testTickMath } = await loadFixture(tickMathFixture);
      const ratioAtLowerTick = await testTickMath.getSqrtRatioAtTick(lowerTick);
      const ratioAtUpperTick = await testTickMath.getSqrtRatioAtTick(upperTick);

      const { testSqrtPriceMath } = await loadFixture(sqrtPriceMathFixture);
      const amount0 = await testSqrtPriceMath.getAmount0Delta(
        ratioAtLowerTick,
        ratioAtUpperTick,
        liquidityBn,
        true
      );
      const amount1 = await testSqrtPriceMath.getAmount1Delta(
        ratioAtLowerTick,
        ratioAtUpperTick,
        liquidityBn,
        true
      );

      console.log(
        "PRICE at LOWER tick: ",
        decodePriceSqrt(BigNumber.from(ratioAtLowerTick.toString()))
      );
      console.log(
        "PRICE at UPPER tick: ",
        decodePriceSqrt(BigNumber.from(ratioAtUpperTick.toString()))
      );
      console.log("           AMOUNT 0: ", BigNumber.from(amount0.toString()));
      console.log("           AMOUNT 1: ", BigNumber.from(amount1.toString()));
    }

    // reserveNormalizedIncome format: x.yyyy
    async function advanceAndUpdateApy(
      time: BigNumber,
      blockCount: number,
      reserveNormalizedIncome: number
    ) {
      await advanceTimeAndBlock(time, blockCount);

      console.log(
        "reserveNormalizedIncome in 1e27",
        reserveNormalizedIncome.toString().replace(".", "") + "0".repeat(23)
      );
      await aaveLendingPool.setReserveNormalizedIncome(
        token.address,
        Math.floor(reserveNormalizedIncome * 10000).toString() + "0".repeat(23)
      );

      await rateOracleTest.writeOracleEntry();

      await printReserveNormalizedIncome();

      await updateAPYbounds();
    }

    async function settlePositionsAndTraders(
      positions: [Wallet, number, number][],
      traders: Wallet[]
    ) {
      for (let i = 0; i < positions.length; i++) {
        await marginEngineTest.settlePosition({
          owner: positions[i][0].address,
          tickLower: positions[i][1],
          tickUpper: positions[i][2],
          liquidityDelta: toBn("0"),
        });
      }

      for (let i = 0; i < traders.length; i++) {
        await marginEngineTest.settleTrader(traders[i].address);
      }
    }

    it("full scenario 3", async () => {
      const positions: [Wallet, number, number][] = [];
      const traders = TWallets;

      for (let i = 0; i < LPWallets.length; i++) {
        positions.push([
          LPWallets[i],
          -TICK_SPACING * 300,
          -TICK_SPACING * 299,
        ]); // 6% implied fixed rate
      }
      console.log("length of positions:", positions.length);

      console.log(
        "----------------------------START----------------------------"
      );

      await updatePositionMargin(positions[0], toBn("0"), toBn("21000"));

      await printAmounts(positions[0][1], positions[0][2], toBn("1000000"));
      await vammTest
        .connect(positions[0][0])
        .mint(
          positions[0][0].address,
          positions[0][1],
          positions[0][2],
          toBn("100000000")
        );

      await updateTraderMargin(traders[0], toBn("1000"));

      await vammTest.connect(traders[0]).swap({
        recipient: traders[0].address,
        isFT: false,
        amountSpecified: toBn("-2000"),
        sqrtPriceLimitX96: BigNumber.from(MIN_SQRT_RATIO.add(1)),
        isUnwind: false,
        isTrader: true,
        tickLower: 0,
        tickUpper: 0,
      });

      await updateTraderMargin(traders[1], toBn("1000"));

      await vammTest.connect(traders[1]).swap({
        recipient: traders[1].address,
        isFT: true,
        amountSpecified: toBn("2000"),
        sqrtPriceLimitX96: BigNumber.from(MAX_SQRT_RATIO.sub(1)),
        isUnwind: false,
        isTrader: true,
        tickLower: 0,
        tickUpper: 0,
      });

      for (let i = 0; i < 89; i++) {
        await printAPYboundsAndTraderMargin(traders[0]);
        await printAPYboundsAndTraderMargin(traders[1]);

<<<<<<< HEAD
        const newPrice = toBn("1001000000").add(
          toBn(i.toString()).mul(BigNumber.from(10).pow(5))
        );
        console.log("new price at", i, ":", newPrice.toString());
        await aaveLendingPool.setReserveNormalizedIncome(
          token.address,
          newPrice
        );

        await printReserveNormalizedIncome();

        await rateOracleTest.writeOracleEntry();

        const historicalApyWad =
          await marginEngineTest.getHistoricalApyReadOnly();

        console.log("Historical APY", utils.formatEther(historicalApyWad));
=======
        await advanceAndUpdateApy(consts.ONE_DAY.mul(1), 1, 1.001 + i * 0.0001);
>>>>>>> 255f726e
      }

      await updateAPYbounds();

      console.log(
        "----------------------------BEFORE SETTLEMENT----------------------------"
      );
      await printPositionsAndTradersInfo(positions, traders, [0, 1]);

      await advanceTimeAndBlock(consts.ONE_DAY.mul(40), 1);

      // settle positions and traders
      await settlePositionsAndTraders(positions, traders);

      console.log(
        "----------------------------FINAL----------------------------"
      );
      await printPositionsAndTradersInfo(positions, traders, [0, 1]);
    });
  });
});<|MERGE_RESOLUTION|>--- conflicted
+++ resolved
@@ -610,27 +610,7 @@
         await printAPYboundsAndTraderMargin(traders[0]);
         await printAPYboundsAndTraderMargin(traders[1]);
 
-<<<<<<< HEAD
-        const newPrice = toBn("1001000000").add(
-          toBn(i.toString()).mul(BigNumber.from(10).pow(5))
-        );
-        console.log("new price at", i, ":", newPrice.toString());
-        await aaveLendingPool.setReserveNormalizedIncome(
-          token.address,
-          newPrice
-        );
-
-        await printReserveNormalizedIncome();
-
-        await rateOracleTest.writeOracleEntry();
-
-        const historicalApyWad =
-          await marginEngineTest.getHistoricalApyReadOnly();
-
-        console.log("Historical APY", utils.formatEther(historicalApyWad));
-=======
         await advanceAndUpdateApy(consts.ONE_DAY.mul(1), 1, 1.001 + i * 0.0001);
->>>>>>> 255f726e
       }
 
       await updateAPYbounds();
