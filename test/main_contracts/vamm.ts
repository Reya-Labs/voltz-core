import { ethers, waffle } from "hardhat";
import { BigNumber, Wallet, utils } from "ethers";
import { TestVAMM } from "../../typechain/TestVAMM";
import { expect } from "../shared/expect";
import { metaFixture } from "../shared/fixtures";
import {
  getMaxTick,
  getMinTick,
  TICK_SPACING,
  MAX_SQRT_RATIO,
  MIN_SQRT_RATIO,
  encodeSqrtRatioX96,
  getGrowthInside,
  getMaxLiquidityPerTick,
  APY_UPPER_MULTIPLIER,
  APY_LOWER_MULTIPLIER,
  MIN_DELTA_LM,
  MIN_DELTA_IM,
  SIGMA_SQUARED,
  ALPHA,
  BETA,
  XI_UPPER,
  XI_LOWER,
  T_MAX,
} from "../shared/utilities";
import { toBn } from "evm-bn";
import { TestMarginEngine } from "../../typechain/TestMarginEngine";
import { ERC20Mock, Factory, TestRateOracle } from "../../typechain";
import { advanceTimeAndBlock } from "../helpers/time";
import { consts } from "../helpers/constants";
import { sub } from "../shared/functions";

const createFixtureLoader = waffle.createFixtureLoader;
const salts = [utils.formatBytes32String("1"), utils.formatBytes32String("2")];

describe("VAMM", () => {
  let wallet: Wallet, other: Wallet;
  let token: ERC20Mock;
  let factory: Factory;
  let rateOracleTest: TestRateOracle;
  let termStartTimestampBN: BigNumber;
  let termEndTimestampBN: BigNumber;
  let vammTest: TestVAMM;
  let marginEngineTest: TestMarginEngine;

  let tickSpacing: number;
  let minTick: number;
  let maxTick: number;

  let loadFixture: ReturnType<typeof createFixtureLoader>;

  before("create fixture loader", async () => {
    [wallet, other] = await (ethers as any).getSigners();
    loadFixture = createFixtureLoader([wallet, other]);
  });

  beforeEach("deploy fixture", async () => {
    ({
      factory,
      token,
      rateOracleTest,
      termStartTimestampBN,
      termEndTimestampBN,
    } = await loadFixture(metaFixture));

    // deploy a margin engine
    const marginEngineAddress = await factory.getMarginEngineAddress(salts[0]);
    await factory.createMarginEngine(salts[0]);
    const marginEngineTestFactory = await ethers.getContractFactory(
      "TestMarginEngine"
    );
    marginEngineTest = marginEngineTestFactory.attach(marginEngineAddress);
    await marginEngineTest.initialize(
      token.address,
      rateOracleTest.address,
      termStartTimestampBN,
      termEndTimestampBN
    );

    // update marginEngineTest allowance
    await token.approve(marginEngineTest.address, BigNumber.from(10).pow(27));

    // deploy a vamm
    const vammAddress = await factory.getVAMMAddress(salts[1]);
    await factory.createVAMM(salts[1]);
    const vammTestFactory = await ethers.getContractFactory("TestVAMM");
    vammTest = vammTestFactory.attach(vammAddress);
    await vammTest.initialize(marginEngineTest.address);

    minTick = getMinTick(TICK_SPACING);
    maxTick = getMaxTick(TICK_SPACING);

    tickSpacing = TICK_SPACING;
  });

  describe("#computePositionFixedAndVariableGrowthInside", async () => {
    beforeEach("set ticks", async () => {
      // make sure the default values set are sensible
      await vammTest.setTickTest(-1, {
        liquidityGross: 10,
        liquidityNet: 20,
        fixedTokenGrowthOutsideX128: toBn("1.0"),
        variableTokenGrowthOutsideX128: toBn("-2.0"),
        feeGrowthOutsideX128: toBn("0.1"),
        initialized: true,
      });

      await vammTest.setTickTest(1, {
        liquidityGross: 40,
        liquidityNet: 30,
        fixedTokenGrowthOutsideX128: toBn("3.0"),
        variableTokenGrowthOutsideX128: toBn("-4.0"),
        feeGrowthOutsideX128: toBn("0.2"),
        initialized: true,
      });

      await vammTest.setFixedTokenGrowthGlobal(toBn("5.0"));
      await vammTest.setVariableTokenGrowthGlobal(toBn("-7.0"));
    });

    it("correctly computes position fixed and variable growth inside", async () => {
      const realized =
<<<<<<< HEAD
        await vammTest.computePositionFixedAndVariableGrowthInside(
          -1,
          1,
          0
        );
=======
        await vammTest.computePositionFixedAndVariableGrowthInside(-1, 1, 0);
>>>>>>> eb635bc5
      const realizedFixedTokenGrowthInside = realized[0];
      const realizedVariableTokenGrowthInside = realized[1];

      const expectedFixedTokenGrowthInside = getGrowthInside(
        0,
        -1,
        1,
        toBn("1.0"),
        toBn("3.0"),
        toBn("5.0")
      );
      console.log("TESTTT: ", realizedFixedTokenGrowthInside.toString());
      console.log("TESTTT: ", realizedVariableTokenGrowthInside.toString());
      expect(realizedFixedTokenGrowthInside).to.eq(
        expectedFixedTokenGrowthInside
      );

      const expectedVariableTokenGrowthInside = getGrowthInside(
        0,
        -1,
        1,
        toBn("-2.0"),
        toBn("-4.0"),
        toBn("-7.0")
      );

      expect(realizedVariableTokenGrowthInside).to.eq(
        expectedVariableTokenGrowthInside
      );
    });
  });

  describe("#quickChecks", async () => {
    it("check the current tick", async () => {
      const currentTick = (await vammTest.vammVars()).tick;
      console.log("Current Tick is", currentTick);
      expect(currentTick).to.eq(0);
    });
  });

  describe("#initialize", async () => {
    it("fails if already initialized", async () => {
      await vammTest.initializeVAMM(encodeSqrtRatioX96(1, 1).toString());
      await expect(vammTest.initializeVAMM(encodeSqrtRatioX96(1, 1).toString()))
        .to.be.reverted;
    });

    it("fails if starting price is too low", async () => {
      await expect(vammTest.initializeVAMM(1)).to.be.reverted;
      await expect(vammTest.initializeVAMM(MIN_SQRT_RATIO.sub(1))).to.be
        .reverted;
      // await expect(pool.initializeVAMM(1)).to.be.revertedWith('R')
      // await expect(pool.initializeVAMM(MIN_SQRT_RATIO.sub(1))).to.be.revertedWith('R')
    });

    it("fails if starting price is too high", async () => {
      await expect(vammTest.initializeVAMM(MAX_SQRT_RATIO)).to.be.reverted;
      await expect(vammTest.initializeVAMM(BigNumber.from(2).pow(160).sub(1)))
        .to.be.reverted;
    });

    it("can be initialized at MIN_SQRT_RATIO", async () => {
      await vammTest.initializeVAMM(MIN_SQRT_RATIO);
      expect((await vammTest.vammVars()).tick).to.eq(getMinTick(1));
    });
  });

  describe("#mint", () => {
    it("fails if not initialized", async () => {
<<<<<<< HEAD
      await expect(
        vammTest.mint(
          wallet.address,
          -tickSpacing,
          tickSpacing,
          1
        )
      ).to.be.reverted;
=======
      await expect(vammTest.mint(wallet.address, -tickSpacing, tickSpacing, 1))
        .to.be.reverted;
>>>>>>> eb635bc5
    });

    describe("after initialization", async () => {
      beforeEach("initialize the pool at price of 10:1", async () => {
        await vammTest.initializeVAMM(encodeSqrtRatioX96(1, 10).toString());

        await token.mint(wallet.address, BigNumber.from(10).pow(27));
        await token.approve(wallet.address, BigNumber.from(10).pow(27));

        console.log(
          "owner of margin engine:   ",
          await marginEngineTest.owner()
        );
        console.log("address of margin engine: ", marginEngineTest.address);
        console.log(
          "address of ME in vamm:    ",
          await vammTest.marginEngineAddress()
        );
        console.log("address of vamm:          ", vammTest.address);
        console.log("address of factory:       ", factory.address);
        console.log("address of wallet:        ", wallet.address);

        console.log(
          "balance:",
          (await token.balanceOf(wallet.address)).toString()
        );

        await marginEngineTest.setVAMMAddress(vammTest.address);

        const margin_engine_params = {
           apyUpperMultiplierWad: APY_UPPER_MULTIPLIER,
           apyLowerMultiplierWad: APY_LOWER_MULTIPLIER,
           minDeltaLMWad: MIN_DELTA_LM,
           minDeltaIMWad: MIN_DELTA_IM,
           sigmaSquaredWad: SIGMA_SQUARED,
           alphaWad: ALPHA,
           betaWad: BETA,
           xiUpperWad: XI_UPPER,
           xiLowerWad: XI_LOWER,
           tMaxWad: T_MAX}

        await marginEngineTest.setMarginCalculatorParameters(margin_engine_params);

        await marginEngineTest.updatePositionMargin(
          {
            owner: wallet.address,
            tickLower: minTick,
            tickUpper: maxTick,
            liquidityDelta: 0,
          },
          toBn("100000")
        );

        await vammTest.mint(wallet.address, minTick, maxTick, 3161);
      });

      describe("failure cases", async () => {
        it("fails if tickLower greater than tickUpper", async () => {
          // await expect(mint(wallet.address, 1, 0, 1)).to.be.reverted
          await expect(vammTest.mint(wallet.address, 1, 0, 1)).to.be.reverted;
        });

        it("fails if tickLower less than min tick", async () => {
          // should be TLM but...hardhat
          await expect(vammTest.mint(wallet.address, -887273, 0, 1)).to.be
            .reverted;
        });

        it("fails if tickUpper greater than max tick", async () => {
          // should be TUM but...hardhat
          await expect(vammTest.mint(wallet.address, 0, 887273, 1)).to.be
            .reverted;
        });

        it("fails if amount exceeds the max", async () => {
          const maxLiquidityGross = await vammTest.maxLiquidityPerTick();
          await expect(
            vammTest.mint(
              wallet.address,
              minTick + tickSpacing,
              maxTick - tickSpacing,
              maxLiquidityGross.add(1)
            )
          ).to.be.reverted;
          // AB: fails
          // await expect(vammTest.mint(wallet.address, minTick + tickSpacing, maxTick - tickSpacing, maxLiquidityGross.sub(10000))).to.not.be.reverted;
        });

        // AB: get back to this
        // it("fails if total amount at tick exceeds the max", async () => {
        //   await vammTest.mint(wallet.address, minTick+tickSpacing, maxTick-tickSpacing, 1000);
        //   const maxLiquidityGross = await vammTest.maxLiquidityPerTick();
        //   console.log("maxLiquidityGross: ", maxLiquidityGross);
        //   // await expect(
        //   //   mint(wallet.address, minTick + tickSpacing, maxTick - tickSpacing, maxLiquidityGross.sub(1000).add(1))
        //   // ).to.be.reverted
        //   // await marginEngineTest.setPosition(wallet.address, -tickSpacing, tickSpacing, 1, toBn("1000000000000000000000.0"), toBn("0"), toBn("0"), toBn("0"), toBn("0"), toBn("0"), false);
        //   // await expect(vammTest.mint(wallet.address, -tickSpacing, tickSpacing, maxLiquidityGross.sub(1000).add(1))).to.be.reverted;
        // })
      });

      describe("success cases", async () => {
        it("initial tick", async () => {
          expect((await vammTest.vammVars()).tick).to.eq(-23028);
        });

        it("adds liquidity to liquidityGross", async () => {
<<<<<<< HEAD
          await vammTest.mint(
            wallet.address,
            -240,
            0,
            100
          );
=======
          await vammTest.mint(wallet.address, -240, 0, 100);
>>>>>>> eb635bc5
          const liquidityGross0 = (await vammTest.ticks(-240)).liquidityGross;
          expect(liquidityGross0).to.eq(100);
          const liquidityGross1 = (await vammTest.ticks(0)).liquidityGross;
          expect(liquidityGross1).to.eq(100);
          const liquidityGross2 = (await vammTest.ticks(tickSpacing))
            .liquidityGross;
          const liquidityGross3 = (await vammTest.ticks(tickSpacing * 2))
            .liquidityGross;
          expect(liquidityGross2).to.eq(0);
          expect(liquidityGross3).to.eq(0);
<<<<<<< HEAD
          await vammTest.mint(
            wallet.address,
            -240,
            tickSpacing,
            150
          );
=======
          await vammTest.mint(wallet.address, -240, tickSpacing, 150);
>>>>>>> eb635bc5
          const liquidityGross4 = (await vammTest.ticks(-240)).liquidityGross;
          expect(liquidityGross4).to.eq(250);
          const liquidityGross5 = (await vammTest.ticks(0)).liquidityGross;
          expect(liquidityGross5).to.eq(100);
          const liquidityGross6 = (await vammTest.ticks(tickSpacing))
            .liquidityGross;
          expect(liquidityGross6).to.eq(150);
          const liquidityGross7 = (await vammTest.ticks(tickSpacing * 2))
            .liquidityGross;
          expect(liquidityGross7).to.eq(0);
<<<<<<< HEAD
          await vammTest.mint(
            wallet.address,
            0,
            tickSpacing * 2,
            60
          );
=======
          await vammTest.mint(wallet.address, 0, tickSpacing * 2, 60);
>>>>>>> eb635bc5
          const liquidityGross8 = (await vammTest.ticks(-240)).liquidityGross;
          const liquidityGross9 = (await vammTest.ticks(0)).liquidityGross;
          const liquidityGross10 = (await vammTest.ticks(tickSpacing))
            .liquidityGross;
          const liquidityGross11 = (await vammTest.ticks(tickSpacing * 2))
            .liquidityGross;
          expect(liquidityGross8).to.eq(250);
          expect(liquidityGross9).to.eq(160);
          expect(liquidityGross10).to.eq(150);
          expect(liquidityGross11).to.eq(60);
        });

        it("removes liquidity from liquidityGross", async () => {
<<<<<<< HEAD
          await vammTest.mint(
            wallet.address,
            -240,
            0,
            100
          );
          await vammTest.mint(
            wallet.address,
            -240,
            0,
            40
          );
=======
          await vammTest.mint(wallet.address, -240, 0, 100);
          await vammTest.mint(wallet.address, -240, 0, 40);
>>>>>>> eb635bc5
          // await vammTest.burn( )
        });

        // it('removes liquidity from liquidityGross', async () => {
        //   await mint(wallet.address, -240, 0, 100)
        //   await mint(wallet.address, -240, 0, 40)
        //   await pool.burn(-240, 0, 90)
        //   expect((await pool.ticks(-240)).liquidityGross).to.eq(50)
        //   expect((await pool.ticks(0)).liquidityGross).to.eq(50)
        // })
      });
    });
  });

  describe("#checkCurrentTimestampTermEndTimestampDelta", () => {
    it("check checkCurrentTimestampTermEndTimestampDelta", async () => {
      advanceTimeAndBlock(
        sub(sub(consts.ONE_WEEK, consts.ONE_DAY), consts.ONE_DAY),
        1
      );
      await expect(vammTest.checkMaturityDuration()).to.not.be.reverted;
    });

    it("check checkCurrentTimestampTermEndTimestampDelta", async () => {
      advanceTimeAndBlock(sub(consts.ONE_WEEK, consts.ONE_DAY), 1);
      await expect(vammTest.checkMaturityDuration()).to.be.revertedWith(
        "amm must be 1 day past maturity"
      );
    });

    it("check checkCurrentTimestampTermEndTimestampDelta", async () => {
      advanceTimeAndBlock(consts.ONE_WEEK, 1);
      await expect(vammTest.checkMaturityDuration()).to.be.revertedWith(
        "amm hasn't reached maturity"
      );
    });
  });

  describe("#updateProtocolFees", () => {
    it("check AMM privilege ", async () => {
      await expect(vammTest.updateProtocolFees(toBn("1"))).to.be.revertedWith(
        "only AMM"
      );
    });

    it("check not enough Protocol Fees", async () => {
      await vammTest.initializeVAMM(encodeSqrtRatioX96(1, 10).toString());
      await vammTest.setTestProtocolFees(toBn("3"));
      expect(await vammTest.protocolFees()).to.be.equal(toBn("3"));
      await expect(marginEngineTest.collectProtocol(other.address, toBn("4")))
        .to.be.reverted;
    });

    it("check updateProtocolFees", async () => {
      await vammTest.initializeVAMM(encodeSqrtRatioX96(1, 10).toString());
      await vammTest.setTestProtocolFees(toBn("5"));
      expect(await vammTest.protocolFees()).to.be.equal(toBn("5"));
      await expect(marginEngineTest.collectProtocol(other.address, toBn("4")))
        .to.not.be.reverted;
      expect(await vammTest.protocolFees()).to.be.equal(toBn("1"));
    });
  });

  describe("#setFeeProtocol", () => {
    it("check owner privilege ", async () => {
      await expect(
        vammTest.connect(other).setFeeProtocol(toBn("0.03"))
      ).to.be.revertedWith("only factory owner");
    });

    it("check setFeeProtocol", async () => {
      await vammTest.initializeVAMM(encodeSqrtRatioX96(1, 10).toString());
      expect((await vammTest.vammVars()).feeProtocol).to.be.equal(toBn("0"));
      await expect(vammTest.setFeeProtocol(toBn("0.03"))).to.not.be.reverted;
      expect((await vammTest.vammVars()).feeProtocol).to.be.equal(toBn("0.03"));
    });
  });

  describe("#setTickSpacing", () => {
    it("check owner privilege ", async () => {
      await expect(
        vammTest.connect(other).setTickSpacing(100)
      ).to.be.revertedWith("only factory owner");
    });

    it("check setTickSpacing", async () => {
      expect(await vammTest.tickSpacing()).to.be.equal(TICK_SPACING);
      await expect(vammTest.setTickSpacing(100)).to.not.be.reverted;
      expect(await vammTest.tickSpacing()).to.be.equal(100);
    });
  });

  describe("#setMaxLiquidityPerTick", () => {
    it("check owner privilege ", async () => {
      await expect(
        vammTest
          .connect(other)
          .setMaxLiquidityPerTick(getMaxLiquidityPerTick(100))
      ).to.be.revertedWith("only factory owner");
    });

    it("check setMaxLiquidityPerTick", async () => {
      expect(await vammTest.maxLiquidityPerTick()).to.be.equal(
        getMaxLiquidityPerTick(TICK_SPACING)
      );
      await expect(vammTest.setMaxLiquidityPerTick(getMaxLiquidityPerTick(100)))
        .to.not.be.reverted;
      expect(await vammTest.maxLiquidityPerTick()).to.be.equal(
        getMaxLiquidityPerTick(100)
      );
    });
  });

  describe("#setFee", () => {
    it("check owner privilege ", async () => {
      await expect(
        vammTest.connect(other).setFee(toBn("0.05"))
      ).to.be.revertedWith("only factory owner");
    });

    it("check setTickSpacing", async () => {
      expect(await vammTest.fee()).to.be.equal(toBn("0.03"));
      await expect(vammTest.setFee(toBn("0.05"))).to.not.be.reverted;
      expect(await vammTest.fee()).to.be.equal(toBn("0.05"));
    });
  });

  // TODO: check after testing updatePosition() and MarginEngine.unwindPosition()
  // describe("#burn", () => {
  //   it("check burn", async () => {
  //     await vammTest.initializeVAMM(encodeSqrtRatioX96(1, 10).toString());
  //     await vammTest.burn(0, 2, toBn("10"));
  //   });
  // });
});<|MERGE_RESOLUTION|>--- conflicted
+++ resolved
@@ -120,15 +120,7 @@
 
     it("correctly computes position fixed and variable growth inside", async () => {
       const realized =
-<<<<<<< HEAD
-        await vammTest.computePositionFixedAndVariableGrowthInside(
-          -1,
-          1,
-          0
-        );
-=======
         await vammTest.computePositionFixedAndVariableGrowthInside(-1, 1, 0);
->>>>>>> eb635bc5
       const realizedFixedTokenGrowthInside = realized[0];
       const realizedVariableTokenGrowthInside = realized[1];
 
@@ -198,19 +190,8 @@
 
   describe("#mint", () => {
     it("fails if not initialized", async () => {
-<<<<<<< HEAD
-      await expect(
-        vammTest.mint(
-          wallet.address,
-          -tickSpacing,
-          tickSpacing,
-          1
-        )
-      ).to.be.reverted;
-=======
       await expect(vammTest.mint(wallet.address, -tickSpacing, tickSpacing, 1))
         .to.be.reverted;
->>>>>>> eb635bc5
     });
 
     describe("after initialization", async () => {
@@ -318,16 +299,7 @@
         });
 
         it("adds liquidity to liquidityGross", async () => {
-<<<<<<< HEAD
-          await vammTest.mint(
-            wallet.address,
-            -240,
-            0,
-            100
-          );
-=======
           await vammTest.mint(wallet.address, -240, 0, 100);
->>>>>>> eb635bc5
           const liquidityGross0 = (await vammTest.ticks(-240)).liquidityGross;
           expect(liquidityGross0).to.eq(100);
           const liquidityGross1 = (await vammTest.ticks(0)).liquidityGross;
@@ -338,16 +310,7 @@
             .liquidityGross;
           expect(liquidityGross2).to.eq(0);
           expect(liquidityGross3).to.eq(0);
-<<<<<<< HEAD
-          await vammTest.mint(
-            wallet.address,
-            -240,
-            tickSpacing,
-            150
-          );
-=======
           await vammTest.mint(wallet.address, -240, tickSpacing, 150);
->>>>>>> eb635bc5
           const liquidityGross4 = (await vammTest.ticks(-240)).liquidityGross;
           expect(liquidityGross4).to.eq(250);
           const liquidityGross5 = (await vammTest.ticks(0)).liquidityGross;
@@ -358,16 +321,7 @@
           const liquidityGross7 = (await vammTest.ticks(tickSpacing * 2))
             .liquidityGross;
           expect(liquidityGross7).to.eq(0);
-<<<<<<< HEAD
-          await vammTest.mint(
-            wallet.address,
-            0,
-            tickSpacing * 2,
-            60
-          );
-=======
           await vammTest.mint(wallet.address, 0, tickSpacing * 2, 60);
->>>>>>> eb635bc5
           const liquidityGross8 = (await vammTest.ticks(-240)).liquidityGross;
           const liquidityGross9 = (await vammTest.ticks(0)).liquidityGross;
           const liquidityGross10 = (await vammTest.ticks(tickSpacing))
@@ -381,23 +335,8 @@
         });
 
         it("removes liquidity from liquidityGross", async () => {
-<<<<<<< HEAD
-          await vammTest.mint(
-            wallet.address,
-            -240,
-            0,
-            100
-          );
-          await vammTest.mint(
-            wallet.address,
-            -240,
-            0,
-            40
-          );
-=======
           await vammTest.mint(wallet.address, -240, 0, 100);
           await vammTest.mint(wallet.address, -240, 0, 40);
->>>>>>> eb635bc5
           // await vammTest.burn( )
         });
 
