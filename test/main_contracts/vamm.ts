--- conflicted
+++ resolved
@@ -21,14 +21,12 @@
   SwapToPriceFunction,
   mint,
   RATE_ORACLE_ID,
+  getGrowthInside
 } from "../shared/utilities";
 import { consts } from "../helpers/constants";
 // import { devConstants, mainnetConstants } from "../helpers/constants";
 import { mainnetConstants } from "../../scripts/helpers/constants";
-<<<<<<< HEAD
-import { RATE_ORACLE_ID, getGrowthInside } from "../shared/utilities";
-=======
->>>>>>> 920873eb
+// import { RATE_ORACLE_ID, getGrowthInside } from "../shared/utilities";
 import { getCurrentTimestamp } from "../helpers/time";
 import { toBn } from "evm-bn";
 import { TestMarginEngine } from "../../typechain/TestMarginEngine";
@@ -40,34 +38,6 @@
 const createFixtureLoader = waffle.createFixtureLoader;
 type ThenArg<T> = T extends PromiseLike<infer U> ? U : T;
 
-<<<<<<< HEAD
-=======
-function getGrowthInside(
-  tickCurrent: number,
-  tickLower: number,
-  tickUpper: number,
-  lowerGrowthOutside: BigNumber,
-  upperGrowthOutside: BigNumber,
-  growthGlobal: BigNumber
-) {
-  let fixedTokenGrowthBelow: BigNumber;
-  if (tickCurrent >= tickLower) {
-    fixedTokenGrowthBelow = lowerGrowthOutside;
-  } else {
-    fixedTokenGrowthBelow = sub(growthGlobal, lowerGrowthOutside);
-  }
-
-  let fixedTokenGrowthAbove: BigNumber;
-
-  if (tickCurrent < tickUpper) {
-    fixedTokenGrowthAbove = upperGrowthOutside;
-  } else {
-    fixedTokenGrowthAbove = sub(growthGlobal, upperGrowthOutside);
-  }
-
-  return sub(growthGlobal, add(fixedTokenGrowthBelow, fixedTokenGrowthAbove));
-}
->>>>>>> 920873eb
 
 describe("VAMM", () => {
   let wallet: Wallet, other: Wallet;
