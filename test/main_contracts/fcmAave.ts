import { ethers, waffle } from "hardhat";
import { BigNumber, utils, Wallet } from "ethers";
import { TestVAMM } from "../../typechain/TestVAMM";
import { expect } from "../shared/expect";
import { metaFixture } from "../shared/fixtures";
import {
  TICK_SPACING,
  APY_UPPER_MULTIPLIER,
  APY_LOWER_MULTIPLIER,
  MIN_DELTA_LM,
  MIN_DELTA_IM,
  SIGMA_SQUARED,
  ALPHA,
  BETA,
  XI_UPPER,
  XI_LOWER,
  T_MAX,
  printTraderWithYieldBearingTokensInfo,
} from "../shared/utilities";
import { toBn } from "evm-bn";
import { TestMarginEngine } from "../../typechain/TestMarginEngine";
import {
  ERC20Mock,
  MockAaveLendingPool,
  MockAToken,
  AaveFCM,
  TestRateOracle,
} from "../../typechain";
import { TickMath } from "../shared/tickMath";
import { advanceTime } from "../helpers/time";
import { add, div, pow, sub } from "../shared/functions";

const createFixtureLoader = waffle.createFixtureLoader;

// todo: standardise and write a generic e2e with aave fcm!
// fix number to ray conversion (add num to ray function)
// understand the e2e scenario pipeline
// proceed to write more e2e scenarios with new conditions
// add new invariants to the scenarios --> use modular code

describe("FCM", () => {
  let wallet: Wallet, other: Wallet;
  let token: ERC20Mock;
  let rateOracleTest: TestRateOracle;
  let vammTest: TestVAMM;
  let marginEngineTest: TestMarginEngine;
  let aaveLendingPool: MockAaveLendingPool;
  let mockAToken: MockAToken;
  let fcmTest: AaveFCM;

  let loadFixture: ReturnType<typeof createFixtureLoader>;

  async function getTraderBalance(walletAddress: string) {
    const traderBalanceInATokens = await mockAToken.balanceOf(walletAddress);
    const traderBalanceInUnderlyingTokens = await token.balanceOf(
      walletAddress
    );
    // can add since 1aToken=1Token
    const traderOverallBalanceInUnderlyingTokens = add(
      traderBalanceInATokens,
      traderBalanceInUnderlyingTokens
    );

    console.log(
      "traderBalanceInATokens",
      utils.formatEther(traderBalanceInATokens)
    );
    console.log(
      "traderBalanceInUnderlyingTokens",
      utils.formatEther(traderBalanceInUnderlyingTokens)
    );
    console.log(
      "traderOverallBalanceInUnderlyingTokens",
      utils.formatEther(traderOverallBalanceInUnderlyingTokens)
    );

    return traderOverallBalanceInUnderlyingTokens;
  }

  async function printHistoricalApy() {
    await marginEngineTest.getHistoricalApy();

    const historicalApyCached = await marginEngineTest.getCachedHistoricalApy();

    console.log("historicalApyCached", utils.formatEther(historicalApyCached));
  }

  function getTraderApy(
    traderStartingOverallBalanceInUnderlyingTokens: BigNumber,
    traderEndingOverallBalanceInUnderlyingTokens: BigNumber
  ) {
    // todo: add more arguments to this function

    const traderAbsoluteReturn = sub(
      traderEndingOverallBalanceInUnderlyingTokens,
      traderStartingOverallBalanceInUnderlyingTokens
    );
    const traderReturn = div(traderAbsoluteReturn, toBn("100"));

    console.log(
      "traderAbsoluteReturn",
      utils.formatEther(traderAbsoluteReturn)
    );
    console.log("traderReturn", utils.formatEther(traderReturn));

    const traderAPY = sub(
      pow(add(toBn("1.0"), traderReturn), toBn("52.1775")),
      toBn("1.0")
    );

    console.log("traderAPY", utils.formatEther(traderAPY));

    return traderAPY;
  }

  before("create fixture loader", async () => {
    [wallet, other] = await (ethers as any).getSigners();
    loadFixture = createFixtureLoader([wallet, other]);
  });

  beforeEach("deploy fixture", async () => {
    ({
      // factory,
      token,
      rateOracleTest,
      aaveLendingPool,
      // termStartTimestampBN,
      // termEndTimestampBN,
      mockAToken,
      marginEngineTest,
      vammTest,
      fcmTest,
    } = await loadFixture(metaFixture));

    // update marginEngineTest allowance
    await token.approve(marginEngineTest.address, BigNumber.from(10).pow(27));

    const margin_engine_params = {
      apyUpperMultiplierWad: APY_UPPER_MULTIPLIER,
      apyLowerMultiplierWad: APY_LOWER_MULTIPLIER,
      minDeltaLMWad: MIN_DELTA_LM,
      minDeltaIMWad: MIN_DELTA_IM,
      sigmaSquaredWad: SIGMA_SQUARED,
      alphaWad: ALPHA,
      betaWad: BETA,
      xiUpperWad: XI_UPPER,
      xiLowerWad: XI_LOWER,
      tMaxWad: T_MAX,

      devMulLeftUnwindLMWad: toBn("0.5"),
      devMulRightUnwindLMWad: toBn("0.5"),
      devMulLeftUnwindIMWad: toBn("0.8"),
      devMulRightUnwindIMWad: toBn("0.8"),

      fixedRateDeviationMinLeftUnwindLMWad: toBn("0.1"),
      fixedRateDeviationMinRightUnwindLMWad: toBn("0.1"),

      fixedRateDeviationMinLeftUnwindIMWad: toBn("0.3"),
      fixedRateDeviationMinRightUnwindIMWad: toBn("0.3"),

      gammaWad: toBn("1.0"),
      minMarginToIncentiviseLiquidators: 0, // keep zero for now then do tests with the min liquidator incentive
    };

    await marginEngineTest.setMarginCalculatorParameters(margin_engine_params);

    await marginEngineTest.setSecondsAgo(86400);
  });

  describe("#fcm", () => {
    beforeEach("initialize the pool at price of 1:1", async () => {
      await token.mint(other.address, BigNumber.from(10).pow(27));
      await token
        .connect(other)
        .approve(marginEngineTest.address, BigNumber.from(10).pow(27));

      // mint underlyings to the mock aToken
      await token.mint(mockAToken.address, BigNumber.from(10).pow(27));
      const currentReserveNormalisedIncome =
        await aaveLendingPool.getReserveNormalizedIncome(token.address);

      // mint aTokens
      await mockAToken.mint(
        wallet.address,
        toBn("100"),
        currentReserveNormalisedIncome
      );
      await mockAToken.approve(fcmTest.address, toBn("100"));
    });

    it("scenario1", async () => {
      const otherStartingBalance = await token.balanceOf(other.address);

      await marginEngineTest
        .connect(other)
        .updatePositionMargin(
          other.address,
          -TICK_SPACING,
          TICK_SPACING,
          "1121850791579727450"
        );

      await vammTest.initializeVAMM(
        TickMath.getSqrtRatioAtTick(-TICK_SPACING).toString()
      );

      await vammTest.setFeeProtocol(0);
      await vammTest.setFee(0);

      await vammTest
        .connect(other)
        .mint(other.address, -TICK_SPACING, TICK_SPACING, toBn("100000"));

      const traderStartingOverallBalanceInUnderlyingTokens =
        await getTraderBalance(wallet.address);

      // engage in a fixed taker swap via the fcm
      await fcmTest
        .connect(wallet)
        .initiateFullyCollateralisedFixedTakerSwap(
          toBn("100"),
          TickMath.getSqrtRatioAtTick(TICK_SPACING).toString()
        );

      // do a full scenario with checks
      const traderInfo = await fcmTest.traders(wallet.address);
      printTraderWithYieldBearingTokensInfo(traderInfo);

      expect(traderInfo.variableTokenBalance).to.eq(toBn("-100")); // variable token balance the opposite of notional

      // time passes, trader's margin in yield bearing tokens should be the same as the atoken balance of the fcm
      await advanceTime(604800); // advance time by one week
      await aaveLendingPool.setReserveNormalizedIncome(
        token.address,
        Math.floor(1.0015 * 10000 + 0.5).toString() + "0".repeat(23)
      );
      await rateOracleTest.writeOracleEntry();

      await printHistoricalApy();

      expect(await fcmTest.aaveLendingPool(), "aave lending pool expect").to.eq(
        aaveLendingPool.address
      );
      expect(
        await fcmTest.marginEngine(),
        "margin engine address expect"
      ).to.eq(marginEngineTest.address);
      expect(
        await fcmTest.underlyingYieldBearingToken(),
        "underlying yield bearing token expect"
      ).to.eq(mockAToken.address);
      expect(await fcmTest.vamm(), "vamm address expect").to.eq(
        vammTest.address
      );

      // check a token balance of the fcm
      const aTokenBalanceOfFCM = await mockAToken.balanceOf(fcmTest.address);

      console.log("aTokenBalanceOfFCM", utils.formatEther(aTokenBalanceOfFCM));

      // check trader balance
      const aTokenBalanceOfTrader = await fcmTest.getTraderMarginInATokens(
        wallet.address
      );

      console.log(
        "aTokenBalanceOfTrader",
        utils.formatEther(aTokenBalanceOfTrader)
      );

      expect(aTokenBalanceOfFCM).to.eq(aTokenBalanceOfTrader);

      await fcmTest.settleTrader();

      const traderInfoPostSettlement = await fcmTest.traders(wallet.address);
      printTraderWithYieldBearingTokensInfo(traderInfoPostSettlement);

      expect(traderInfoPostSettlement.fixedTokenBalance).to.eq(0);
      expect(traderInfoPostSettlement.variableTokenBalance).to.eq(0);
      expect(traderInfoPostSettlement.marginInScaledYieldBearingTokens).to.eq(
        0
      );
      expect(traderInfoPostSettlement.isSettled).to.eq(true);

      const traderEndingOverallBalanceInUnderlyingTokens =
        await getTraderBalance(wallet.address);

      const traderAPY = getTraderApy(
        traderStartingOverallBalanceInUnderlyingTokens,
        traderEndingOverallBalanceInUnderlyingTokens
      );

      expect(traderAPY).to.be.near(toBn("0.010116042450876211")); // around 1% fixed apy secured as expected

      // lp settles and collects their margin
      await marginEngineTest
        .connect(other)
        .settlePosition(-TICK_SPACING, TICK_SPACING, other.address);

      const positionInfo = await marginEngineTest.getPosition(
        other.address,
        -TICK_SPACING,
        TICK_SPACING
      );
      const finalPositionMargin = positionInfo.margin;
      console.log(
        "finalPositionMargin",
        utils.formatEther(finalPositionMargin)
      );

      await marginEngineTest
        .connect(other)
        .updatePositionMargin(
          other.address,
          -TICK_SPACING,
          TICK_SPACING,
<<<<<<< HEAD
          "-1252572675131652946"
=======
          mul(finalPositionMargin, toBn("-1")).add(1)
>>>>>>> 4e903f13
        );

      console.log("here?");
      const positionInfoPostUpdateMargin = await marginEngineTest.getPosition(
        other.address,
        -TICK_SPACING,
        TICK_SPACING
      );
      const finalPositionMarginPostUpdateMargin =
        positionInfoPostUpdateMargin.margin;

      expect(finalPositionMarginPostUpdateMargin).to.be.near(toBn("0"));

      // calculate the return of the LP

      const positionEndingOverallBalanceInUnderlyingTokens =
        await getTraderBalance(other.address);
      // apy relative to notional, not margin

      const positionAPY = getTraderApy(
        otherStartingBalance,
        positionEndingOverallBalanceInUnderlyingTokens
      );

      console.log("positionAPY", utils.formatEther(positionAPY));

      // APYs are calculated relative to notionals (not margin accounts)
      // if trader gets: variable APY - variable APY + fixed APY
      // the LP gets: (variable APY - fixed APY)
      // sum of trader and LP apy is = variable APY

      const sumOfTraderAndLPAPY = add(traderAPY, positionAPY);

      console.log(
        "sumOfTraderAndLPAPY",
        utils.formatEther(sumOfTraderAndLPAPY)
      );
      await printHistoricalApy();
    });
  });
});<|MERGE_RESOLUTION|>--- conflicted
+++ resolved
@@ -28,7 +28,7 @@
 } from "../../typechain";
 import { TickMath } from "../shared/tickMath";
 import { advanceTime } from "../helpers/time";
-import { add, div, pow, sub } from "../shared/functions";
+import { add, div, mul, pow, sub } from "../shared/functions";
 
 const createFixtureLoader = waffle.createFixtureLoader;
 
@@ -314,14 +314,9 @@
           other.address,
           -TICK_SPACING,
           TICK_SPACING,
-<<<<<<< HEAD
-          "-1252572675131652946"
-=======
           mul(finalPositionMargin, toBn("-1")).add(1)
->>>>>>> 4e903f13
         );
 
-      console.log("here?");
       const positionInfoPostUpdateMargin = await marginEngineTest.getPosition(
         other.address,
         -TICK_SPACING,
