<<<<<<< HEAD
import { BigNumber, Wallet, Contract} from "ethers";
import { ethers, network, waffle } from "hardhat";
import { expect } from "chai";
import { accrualFact, fixedFactor } from "../../shared/utilities";
import { toBn } from "evm-bn";
import { div, sub, mul, add, pow } from "../../shared/functions";
import { consts } from "../../helpers/constants";
import { TestRateOracle } from '../../../typechain/TestRateOracle';
import { MockAaveLendingPool } from '../../../typechain/MockAaveLendingPool';
import { rateOracleFixture, timeFixture, fixedAndVariableMathFixture, mockERC20Fixture, mockAaveLendingPoolFixture } from "../../shared/fixtures";
=======
import { Wallet, BigNumber } from "ethers";
import { ethers, waffle } from "hardhat";
import { expect } from "chai";
import { toBn } from "evm-bn";
import { TestRateOracle } from "../../../typechain/TestRateOracle";
import {
  rateOracleFixture,
  timeFixture,
  fixedAndVariableMathFixture,
  mockERC20Fixture,
  mockAaveLendingPoolFixture,
} from "../../shared/fixtures";
>>>>>>> 1c8929e2
import { advanceTimeAndBlock, getCurrentTimestamp } from "../../helpers/time";

const { provider } = waffle;

<<<<<<< HEAD

// uint256 beforeOrAtRateValue,
// uint256 apyFromBeforeOrAtToAtOrAfter,
// uint256 timeDeltaBeforeOrAtToQueriedTime

function interpolateRateValue(beforeOrAtRateValue: BigNumber, apyFromBeforeOrAtToAtOrAfter: BigNumber, timeDeltaBeforeOrAtToQueriedTime: BigNumber) {

  const timeInYears = accrualFact(timeDeltaBeforeOrAtToQueriedTime);
  const exp1 = sub(pow(add(toBn("1.0"), apyFromBeforeOrAtToAtOrAfter), timeInYears), toBn("1.0"));
  const rateValue = mul(beforeOrAtRateValue, exp1)

  return rateValue;

}

describe('Aave Rate Oracle', () => {
  let wallet: Wallet, other: Wallet
  let loadFixture: ReturnType<typeof waffle.createFixtureLoader>

  
  before('create fixture loader', async () => {
    ;[wallet, other] = await (ethers as any).getSigners()
    loadFixture = waffle.createFixtureLoader([wallet, other])
  })
=======
describe("Aave Rate Oracle", () => {
  let wallet: Wallet, other: Wallet;
  let loadFixture: ReturnType<typeof waffle.createFixtureLoader>;
>>>>>>> 1c8929e2

  before("create fixture loader", async () => {
    [wallet, other] = await (ethers as any).getSigners();
    loadFixture = waffle.createFixtureLoader([wallet, other]);
  });

  const oracleFixture = async () => {
    const { time } = await timeFixture();
    const { fixedAndVariableMath } = await fixedAndVariableMathFixture(time);
    const { token } = await mockERC20Fixture();
    const { aaveLendingPool } = await mockAaveLendingPoolFixture();

    console.log(
      "Test TS: Aave lending pool address is: ",
      aaveLendingPool.address
    );
    await aaveLendingPool.setReserveNormalizedIncome(
      token.address,
      toBn("1.0")
    );
    console.log(
      "Test TS: Aave normalized income is: ",
      await aaveLendingPool.getReserveNormalizedIncome(token.address)
    );
    const { testRateOracle } = await rateOracleFixture(
      fixedAndVariableMath.address,
      time.address,
      token.address,
      aaveLendingPool.address
    );

    await testRateOracle.setMinSecondsSinceLastUpdate(toBn("7200")); // two hours
    await testRateOracle.setSecondsAgo("86400"); // one week

    return testRateOracle;
  };

  const initializedOracleFixture = async () => {
    const testRateOracle = await oracleFixture();
    await testRateOracle.initializeTestRateOracle({
      tick: 0,
      liquidity: 0,
    });

    return testRateOracle;
  };

  describe("#initialize", () => {
    let testRateOracle: TestRateOracle;
    beforeEach("deploy and initialize test oracle", async () => {
      testRateOracle = await loadFixture(initializedOracleFixture);
      // await testRateOracle.initializeTestRateOracle({
      //   tick: 1,
      //   liquidity: 1
      // });
    });

    it("aave lending pool set correctly", async () => {
      const normalizedIncome =
        await testRateOracle.testGetReserveNormalizedIncome();
      expect(normalizedIncome).to.eq(toBn("1.0"));
    });

    it("rateIndex, rateCardinality, rateCardinalityNext correctly initialized", async () => {
      const [rateIndex, rateCardinality, rateCardinalityNext] =
        await testRateOracle.getOracleVars();
      expect(rateIndex).to.eq(0);
      expect(rateCardinality).to.eq(1);
      expect(rateCardinalityNext).to.eq(1);
    });
  });

  describe("#grow", () => {
    let testRateOracle: TestRateOracle;

    beforeEach("deploy and initialize test oracle", async () => {
      testRateOracle = await loadFixture(initializedOracleFixture);
      // await testRateOracle.initializeTestRateOracle({
      //   tick: 1,
      //   liquidity: 1
      // });
    });

    it("increases the cardinality next for the first call", async () => {
      await testRateOracle.testGrow(5);
      const [rateIndex, rateCardinality, rateCardinalityNext] =
        await testRateOracle.getOracleVars();
      expect(rateIndex).to.eq(0);
      expect(rateCardinality).to.eq(1);
      expect(rateCardinalityNext).to.eq(5);
    });

    it("is no op if oracle is already gte that size", async () => {
      await testRateOracle.testGrow(5);
      await testRateOracle.testGrow(3);
      const [rateIndex, rateCardinality, rateCardinalityNext] =
        await testRateOracle.getOracleVars();
      expect(rateIndex).to.eq(0);
      expect(rateCardinality).to.eq(1);
      expect(rateCardinalityNext).to.eq(5);
    });
  });

  describe("#write", () => {
    let testRateOracle: TestRateOracle;

    beforeEach("deploy and initialize test oracle", async () => {
      testRateOracle = await loadFixture(initializedOracleFixture);
    });

    it("single element array gets overwritten", async () => {
      await advanceTimeAndBlock(BigNumber.from(86400), 2); // advance by one day
      const currentTimestamp = await getCurrentTimestamp(provider);
      await testRateOracle.update();
      const [rateIndex] = await testRateOracle.getOracleVars();
      expect(rateIndex).to.eq(0);
      const [rateTimestamp, rateValue] = await testRateOracle.getRate(0);
      console.log(currentTimestamp);
      console.log(rateTimestamp);
      expect(rateValue).to.eq(toBn("1.0"));
      expect(rateTimestamp).to.eq(toBn((currentTimestamp + 1).toString()));
    });

    it("grows cardinality if writing past", async () => {
      await testRateOracle.testGrow(2);
      await testRateOracle.testGrow(4);
      let [rateIndex, rateCardinality] = await testRateOracle.getOracleVars();
      expect(rateCardinality).to.eq(1);
      console.log(await getCurrentTimestamp(provider));
      await advanceTimeAndBlock(BigNumber.from(86400), 2); // advance by one day
      console.log(await getCurrentTimestamp(provider));
      await testRateOracle.update();
      [rateIndex, rateCardinality] = await testRateOracle.getOracleVars();
      expect(rateCardinality).to.eq(4);
      await advanceTimeAndBlock(BigNumber.from(86400), 2); // advance by one day
      const currentTimestamp = await getCurrentTimestamp(provider);
      await testRateOracle.update();
      [rateIndex, rateCardinality] = await testRateOracle.getOracleVars();
      expect(rateIndex).to.eq(2);
      expect(rateCardinality).to.eq(4);
      const [rateTimestamp, rateValue] = await testRateOracle.getRate(2);
      expect(rateValue).to.eq(toBn("1.0"));
      expect(rateTimestamp).to.eq(toBn((currentTimestamp + 1).toString()));
    });
  });

  describe("#observe", async () => {
    let testRateOracle: TestRateOracle;

    beforeEach("deploy and initialize test oracle", async () => {
      testRateOracle = await loadFixture(oracleFixture);
    });

    it("fails before initialize", async () => {
      const currentTimestamp = await getCurrentTimestamp(provider);
      const currentTimestampBN = toBn(currentTimestamp.toString());
<<<<<<< HEAD
      await expect(testRateOracle.testObserveSingle(currentTimestampBN)).to.be.reverted;
    })

  })


  describe("#getRateFromTo", async () => {

    let testRateOracle: TestRateOracle;
    let aaveLendingPoolContract: Contract;
    let underlyingTokenAddress: string;
    
    beforeEach('deploy and initialize test oracle', async () => {
      testRateOracle = await loadFixture(initializedOracleFixture);
      const aaveLendingPoolAddress = await testRateOracle.aaveLendingPool();
      underlyingTokenAddress = await testRateOracle.underlying();
      const aaveLendingPoolAbi = [
        "function getReserveNormalizedIncome(address _underlyingAsset) public override view returns (uint256)",
        "function setReserveNormalizedIncome(address _underlyingAsset, uint256 _reserveNormalizedIncome) public"
      ]
      aaveLendingPoolContract = new Contract(aaveLendingPoolAddress, aaveLendingPoolAbi, provider).connect(wallet);
    })

    it("correctly sets aave lending pool normalized income", async () => {
      await aaveLendingPoolContract.setReserveNormalizedIncome(underlyingTokenAddress, toBn("1.1"));
      const normalizedIncome = await testRateOracle.testGetReserveNormalizedIncome();
      expect(normalizedIncome).to.eq(toBn("1.1"));
    })

    it("correctly calculates rate from one timestamp to the next", async () => {

      await testRateOracle.testGrow(4);
      
      await advanceTimeAndBlock(BigNumber.from(86400), 2); // advance by one day
      const rateFromTimestamp = await getCurrentTimestamp(provider) + 1;
      await testRateOracle.update();

      await advanceTimeAndBlock(BigNumber.from(86400), 2); // advance by one day
      // set new liquidity index value
      await aaveLendingPoolContract.setReserveNormalizedIncome(underlyingTokenAddress, toBn("1.1"));
      const rateToTimestamp = await getCurrentTimestamp(provider) + 1;
      await testRateOracle.update();

      await testRateOracle.testGetRateFromTo(toBn(rateFromTimestamp.toString()), toBn(rateToTimestamp.toString()));
      const rateFromTo = await testRateOracle.latestRateFromTo();

      const expectedRateFromTo = toBn("0.1");

      expect(rateFromTo).to.eq(expectedRateFromTo);

    })

  })


  describe("#interpolateRateValue", async () => {
    let testRateOracle: TestRateOracle;

    beforeEach('deploy and initialize test oracle', async () => {
      testRateOracle = await loadFixture(initializedOracleFixture);
    })

    it("correctly interpolates the rate value", async () => {
      const realizedInterpolatedRateValue = await testRateOracle.testInterpolateRateValue(toBn("1.0"), toBn("0.1"), toBn("604800")); // one week
      const expectedRateValue = interpolateRateValue(toBn("1.0"), toBn("0.1"), toBn("604800"))
      expect(realizedInterpolatedRateValue).to.eq(expectedRateValue);
    })    

  })


  describe("#binarySearch", async () => {
    let testRateOracle: TestRateOracle;
    let aaveLendingPoolContract: Contract;
    let underlyingTokenAddress: string;

    beforeEach('deploy and initialize test oracle', async () => {
      testRateOracle = await loadFixture(initializedOracleFixture);

      const aaveLendingPoolAddress = await testRateOracle.aaveLendingPool();
      underlyingTokenAddress = await testRateOracle.underlying();
      const aaveLendingPoolAbi = [
        "function getReserveNormalizedIncome(address _underlyingAsset) public override view returns (uint256)",
        "function setReserveNormalizedIncome(address _underlyingAsset, uint256 _reserveNormalizedIncome) public"
      ]
      aaveLendingPoolContract = new Contract(aaveLendingPoolAddress, aaveLendingPoolAbi, provider).connect(wallet);
    })

    it("binary search works as expected", async () => {
      await testRateOracle.testGrow(4);

      await advanceTimeAndBlock(BigNumber.from(86400), 2); // advance by one day
      const beforeOrAtTimestamp = await getCurrentTimestamp(provider) + 1;
      await testRateOracle.update();

      await advanceTimeAndBlock(BigNumber.from(86400), 2); // advance by one day
      // set new liquidity index value
      await aaveLendingPoolContract.setReserveNormalizedIncome(underlyingTokenAddress, toBn("1.1"));
      const afterOrAtTimestamp = await getCurrentTimestamp(provider) + 1;
      await testRateOracle.update();

      const targetTimestamp = div(add(toBn(beforeOrAtTimestamp.toString()), toBn(afterOrAtTimestamp.toString())), toBn("2.0"));

      const [beforeOrAtRateValue, afterOrAtRateValue] = await testRateOracle.testBinarySearch(targetTimestamp);

      expect(beforeOrAtRateValue).to.eq(toBn("1.0"));
      expect(afterOrAtRateValue).to.eq(toBn("1.1"));

    })

    // other scenarios

  })


  describe("#getSurroundingRates", async () => {
    let testRateOracle: TestRateOracle;
    let aaveLendingPoolContract: Contract;
    let underlyingTokenAddress: string;

    let beforeOrAtTimestamp: number;
    let atOrAfterTimestamp: number;


    beforeEach('deploy and initialize test oracle', async () => {
      testRateOracle = await loadFixture(initializedOracleFixture);

      const aaveLendingPoolAddress = await testRateOracle.aaveLendingPool();
      underlyingTokenAddress = await testRateOracle.underlying();
      const aaveLendingPoolAbi = [
        "function getReserveNormalizedIncome(address _underlyingAsset) public override view returns (uint256)",
        "function setReserveNormalizedIncome(address _underlyingAsset, uint256 _reserveNormalizedIncome) public"
      ]
      aaveLendingPoolContract = new Contract(aaveLendingPoolAddress, aaveLendingPoolAbi, provider).connect(wallet);

      await testRateOracle.testGrow(6);

      await advanceTimeAndBlock(BigNumber.from(86400), 2); // advance by one day
      beforeOrAtTimestamp = await getCurrentTimestamp(provider) + 1;
      await testRateOracle.update();

      await advanceTimeAndBlock(BigNumber.from(86400), 2); // advance by one day
      // set new liquidity index value
      await aaveLendingPoolContract.setReserveNormalizedIncome(underlyingTokenAddress, toBn("1.1"));
      atOrAfterTimestamp = await getCurrentTimestamp(provider) + 1;
      await testRateOracle.update();
    })

    it("target is beforeOrAt", async () => {
      
      await testRateOracle.testGetSurroundingRates(toBn(beforeOrAtTimestamp.toString()));
      
      const realizedBeforeOrAtRateValue = await testRateOracle.latestBeforeOrAtRateValue();
      const realizedAtOrAfterValue = await testRateOracle.latestAfterOrAtRateValue();
      
      console.log(realizedBeforeOrAtRateValue);
      console.log(realizedAtOrAfterValue);

      expect(realizedBeforeOrAtRateValue).to.eq(toBn("1.0"));
      expect(realizedAtOrAfterValue).to.eq(toBn("1.1"));

    })

    it("target is atOrAfter", async () => {
      
      await testRateOracle.testGetSurroundingRates(toBn(atOrAfterTimestamp.toString()));
      
      const realizedBeforeOrAtRateValue = await testRateOracle.latestBeforeOrAtRateValue();
      const realizedAtOrAfterValue = await testRateOracle.latestAfterOrAtRateValue();
      
      console.log(realizedBeforeOrAtRateValue);
      console.log(realizedAtOrAfterValue);

      expect(realizedBeforeOrAtRateValue).to.eq(toBn("1.1"));
      expect(realizedAtOrAfterValue).to.eq(0);

    })

    it("target is in the middle", async () => {

      const targetTimestamp = div(add(toBn(beforeOrAtTimestamp.toString()), toBn(atOrAfterTimestamp.toString())), toBn("2.0"));
      
      await testRateOracle.testGetSurroundingRates(targetTimestamp);
      
      const realizedBeforeOrAtRateValue = await testRateOracle.latestBeforeOrAtRateValue();
      const realizedAtOrAfterValue = await testRateOracle.latestAfterOrAtRateValue();

      // does binary search
      
      expect(realizedBeforeOrAtRateValue).to.eq(toBn("1.0"));
      expect(realizedAtOrAfterValue).to.eq(toBn("1.1"));

    })

    it("fails if target is too old", async () => {
      
      const targetTimestamp = toBn((beforeOrAtTimestamp-604800).toString()); // going back one week
      
      await expect(testRateOracle.testGetSurroundingRates(targetTimestamp)).to.be.reverted;

    })

  })




})






=======
      await expect(testRateOracle.testObserveSingle(currentTimestampBN)).to.be
        .reverted;
    });
  });
});
>>>>>>> 1c8929e2
<|MERGE_RESOLUTION|>--- conflicted
+++ resolved
@@ -1,4 +1,3 @@
-<<<<<<< HEAD
 import { BigNumber, Wallet, Contract} from "ethers";
 import { ethers, network, waffle } from "hardhat";
 import { expect } from "chai";
@@ -9,25 +8,10 @@
 import { TestRateOracle } from '../../../typechain/TestRateOracle';
 import { MockAaveLendingPool } from '../../../typechain/MockAaveLendingPool';
 import { rateOracleFixture, timeFixture, fixedAndVariableMathFixture, mockERC20Fixture, mockAaveLendingPoolFixture } from "../../shared/fixtures";
-=======
-import { Wallet, BigNumber } from "ethers";
-import { ethers, waffle } from "hardhat";
-import { expect } from "chai";
-import { toBn } from "evm-bn";
-import { TestRateOracle } from "../../../typechain/TestRateOracle";
-import {
-  rateOracleFixture,
-  timeFixture,
-  fixedAndVariableMathFixture,
-  mockERC20Fixture,
-  mockAaveLendingPoolFixture,
-} from "../../shared/fixtures";
->>>>>>> 1c8929e2
 import { advanceTimeAndBlock, getCurrentTimestamp } from "../../helpers/time";
 
 const { provider } = waffle;
 
-<<<<<<< HEAD
 
 // uint256 beforeOrAtRateValue,
 // uint256 apyFromBeforeOrAtToAtOrAfter,
@@ -52,11 +36,6 @@
     ;[wallet, other] = await (ethers as any).getSigners()
     loadFixture = waffle.createFixtureLoader([wallet, other])
   })
-=======
-describe("Aave Rate Oracle", () => {
-  let wallet: Wallet, other: Wallet;
-  let loadFixture: ReturnType<typeof waffle.createFixtureLoader>;
->>>>>>> 1c8929e2
 
   before("create fixture loader", async () => {
     [wallet, other] = await (ethers as any).getSigners();
@@ -213,7 +192,6 @@
     it("fails before initialize", async () => {
       const currentTimestamp = await getCurrentTimestamp(provider);
       const currentTimestampBN = toBn(currentTimestamp.toString());
-<<<<<<< HEAD
       await expect(testRateOracle.testObserveSingle(currentTimestampBN)).to.be.reverted;
     })
 
@@ -419,8 +397,6 @@
   })
 
 
-
-
 })
 
 
@@ -428,10 +404,3 @@
 
 
 
-=======
-      await expect(testRateOracle.testObserveSingle(currentTimestampBN)).to.be
-        .reverted;
-    });
-  });
-});
->>>>>>> 1c8929e2
