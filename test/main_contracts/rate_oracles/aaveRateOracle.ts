--- conflicted
+++ resolved
@@ -458,7 +458,6 @@
       );
       const expectedApy = computeApyFromRate(toBn("0.1"), toBn("0.5"));
       expect(realizedApy).to.be.closeTo(expectedApy, 100);
-<<<<<<< HEAD
     })
 
   })
@@ -592,25 +591,8 @@
 
   // })
 
-
-
-
-
 })
 
-
-  
-
-
-
-
-
-
-
-
-
-
-
 })
 
 
@@ -618,8 +600,3 @@
 
 
 
-=======
-    });
-  });
-});
->>>>>>> 8578e58e
