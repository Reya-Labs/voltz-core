import { Wallet } from "ethers";
import { ethers, waffle } from "hardhat";
import { expect } from "chai";
import { toBn } from "evm-bn";
<<<<<<< HEAD
import { TestRateOracle } from "../../../typechain/TestRateOracle";
import {
  rateOracleFixture,
  timeFixture,
  fixedAndVariableMathFixture,
  mockERC20Fixture,
  mockAaveLendingPoolFixture,
} from "../../shared/fixtures";
import { getCurrentTimestamp } from "../../helpers/time";
=======
import { div, sub, mul, add } from "../../shared/functions";
import { consts } from "../../helpers/constants";
import { TestRateOracle } from '../../../typechain/TestRateOracle';
import { MockAaveLendingPool } from '../../../typechain/MockAaveLendingPool';
import { rateOracleFixture, timeFixture, fixedAndVariableMathFixture, mockERC20Fixture, mockAaveLendingPoolFixture } from "../../shared/fixtures";
import { advanceTimeAndBlock, getCurrentTimestamp } from "../../helpers/time";
>>>>>>> 74f28a7c

const { provider } = waffle;

describe("Aave Rate Oracle", () => {
  let wallet: Wallet, other: Wallet;
  let loadFixture: ReturnType<typeof waffle.createFixtureLoader>;

  before("create fixture loader", async () => {
    [wallet, other] = await (ethers as any).getSigners();
    loadFixture = waffle.createFixtureLoader([wallet, other]);
  });

<<<<<<< HEAD
  const initializedOracleFixture = async () => {
=======
  const oracleFixture = async () => {
    
>>>>>>> 74f28a7c
    const { time } = await timeFixture();
    const { fixedAndVariableMath } = await fixedAndVariableMathFixture(time);
    const { token } = await mockERC20Fixture();
    const { aaveLendingPool } = await mockAaveLendingPoolFixture();
<<<<<<< HEAD
    console.log(
      "Test TS: Aave lending pool address is: ",
      aaveLendingPool.address
    );
    await aaveLendingPool.setReserveNormalizedIncome(
      token.address,
      toBn("1.0")
    );
    console.log(
      "Test TS: Aave normalized income is: ",
      await aaveLendingPool.getReserveNormalizedIncome(token.address)
    );
    const { testRateOracle } = await rateOracleFixture(
      fixedAndVariableMath.address,
      time.address,
      token.address,
      aaveLendingPool.address
    );
=======
    console.log("Test TS: Aave lending pool address is: ", aaveLendingPool.address);
    await aaveLendingPool.setReserveNormalizedIncome(token.address, toBn("1.0"));
    console.log("Test TS: Aave normalized income is: ", await aaveLendingPool.getReserveNormalizedIncome(token.address));
    const { testRateOracle } = await rateOracleFixture(fixedAndVariableMath.address, time.address, token.address, aaveLendingPool.address);

    await testRateOracle.setMinSecondsSinceLastUpdate(toBn("7200")); // two hours
    await testRateOracle.setSecondsAgo("86400"); // one week
 
    return testRateOracle;

  }
>>>>>>> 74f28a7c

  const initializedOracleFixture = async () => {
    const testRateOracle = await oracleFixture();
    await testRateOracle.initializeTestRateOracle({
      tick: 0,
      liquidity: 0,
    });

    return testRateOracle;
<<<<<<< HEAD
  };

  describe("#initialize", () => {
=======
  }

  

  describe('#initialize', () => {
>>>>>>> 74f28a7c
    let testRateOracle: TestRateOracle;
    beforeEach("deploy and initialize test oracle", async () => {
      testRateOracle = await loadFixture(initializedOracleFixture);
      // await testRateOracle.initializeTestRateOracle({
      //   tick: 1,
      //   liquidity: 1
      // });
    });

    it("aave lending pool set correctly", async () => {
      const normalizedIncome =
        await testRateOracle.testGetReserveNormalizedIncome();
      expect(normalizedIncome).to.eq(toBn("1.0"));
    });

    it("rateIndex, rateCardinality, rateCardinalityNext correctly initialized", async () => {
      const [rateIndex, rateCardinality, rateCardinalityNext] =
        await testRateOracle.getOracleVars();
      expect(rateIndex).to.eq(0);
      expect(rateCardinality).to.eq(1);
      expect(rateCardinalityNext).to.eq(1);
    });
  });

  describe("#grow", () => {
    let testRateOracle: TestRateOracle;

    beforeEach("deploy and initialize test oracle", async () => {
      testRateOracle = await loadFixture(initializedOracleFixture);
      // await testRateOracle.initializeTestRateOracle({
      //   tick: 1,
      //   liquidity: 1
      // });
    });

    it("increases the cardinality next for the first call", async () => {
      await testRateOracle.testGrow(5);
      const [rateIndex, rateCardinality, rateCardinalityNext] =
        await testRateOracle.getOracleVars();
      expect(rateIndex).to.eq(0);
      expect(rateCardinality).to.eq(1);
      expect(rateCardinalityNext).to.eq(5);
    });

    it("is no op if oracle is already gte that size", async () => {
      await testRateOracle.testGrow(5);
      await testRateOracle.testGrow(3);
      const [rateIndex, rateCardinality, rateCardinalityNext] =
        await testRateOracle.getOracleVars();
      expect(rateIndex).to.eq(0);
      expect(rateCardinality).to.eq(1);
      expect(rateCardinalityNext).to.eq(5);
    });
  });

  describe("#write", () => {
    let testRateOracle: TestRateOracle;

    beforeEach("deploy and initialize test oracle", async () => {
      testRateOracle = await loadFixture(initializedOracleFixture);
    });

    it("single element array gets overwritten", async () => {
      await advanceTimeAndBlock(BigNumber.from(86400), 2); // advance by one day
      const currentTimestamp = await getCurrentTimestamp(provider);
      await testRateOracle.update();
      const [rateIndex] = await testRateOracle.getOracleVars();
      expect(rateIndex).to.eq(0);
      const [rateTimestamp, rateValue] = await testRateOracle.getRate(0);
      console.log(currentTimestamp);
      console.log(rateTimestamp);
      expect(rateValue).to.eq(toBn("1.0"));
<<<<<<< HEAD
      expect(rateTimestamp).to.eq(toBn((currentTimestamp + 1).toString()));
    });
  });
});
=======
      expect(rateTimestamp).to.eq(toBn((currentTimestamp+1).toString()));
    })


    it("grows cardinality if writing past", async () => {
      await testRateOracle.testGrow(2);
      await testRateOracle.testGrow(4);
      let [rateIndex, rateCardinality, rateCardinalityNext] = await testRateOracle.getOracleVars();
      expect(rateCardinality).to.eq(1);
      console.log(await getCurrentTimestamp(provider));
      await advanceTimeAndBlock(BigNumber.from(86400), 2); // advance by one day
      console.log(await getCurrentTimestamp(provider));
      await testRateOracle.update();
      [rateIndex, rateCardinality, rateCardinalityNext] = await testRateOracle.getOracleVars();
      expect(rateCardinality).to.eq(4);
      await advanceTimeAndBlock(BigNumber.from(86400), 2); // advance by one day
      const currentTimestamp = await getCurrentTimestamp(provider);
      await testRateOracle.update();
      [rateIndex, rateCardinality, rateCardinalityNext] = await testRateOracle.getOracleVars();
      expect(rateIndex).to.eq(2);
      expect(rateCardinality).to.eq(4);
      const [rateTimestamp, rateValue] = await testRateOracle.getRate(2);
      expect(rateValue).to.eq(toBn("1.0"));
      expect(rateTimestamp).to.eq(toBn((currentTimestamp+1).toString()));
    })
    
  })


  describe("#observe", async () => {
    let testRateOracle: TestRateOracle;
    
    beforeEach('deploy and initialize test oracle', async () => {
      testRateOracle = await loadFixture(oracleFixture);
    })

    it("fails before initialize", async () => {
      const currentTimestamp = await getCurrentTimestamp(provider);
      const currentTimestampBN = toBn(currentTimestamp.toString());
      await expect(testRateOracle.testObserveSingle(currentTimestampBN)).to.be.reverted;
    })

  })


  



})






>>>>>>> 74f28a7c
<|MERGE_RESOLUTION|>--- conflicted
+++ resolved
@@ -2,24 +2,12 @@
 import { ethers, waffle } from "hardhat";
 import { expect } from "chai";
 import { toBn } from "evm-bn";
-<<<<<<< HEAD
-import { TestRateOracle } from "../../../typechain/TestRateOracle";
-import {
-  rateOracleFixture,
-  timeFixture,
-  fixedAndVariableMathFixture,
-  mockERC20Fixture,
-  mockAaveLendingPoolFixture,
-} from "../../shared/fixtures";
-import { getCurrentTimestamp } from "../../helpers/time";
-=======
 import { div, sub, mul, add } from "../../shared/functions";
 import { consts } from "../../helpers/constants";
 import { TestRateOracle } from '../../../typechain/TestRateOracle';
 import { MockAaveLendingPool } from '../../../typechain/MockAaveLendingPool';
 import { rateOracleFixture, timeFixture, fixedAndVariableMathFixture, mockERC20Fixture, mockAaveLendingPoolFixture } from "../../shared/fixtures";
 import { advanceTimeAndBlock, getCurrentTimestamp } from "../../helpers/time";
->>>>>>> 74f28a7c
 
 const { provider } = waffle;
 
@@ -32,36 +20,12 @@
     loadFixture = waffle.createFixtureLoader([wallet, other]);
   });
 
-<<<<<<< HEAD
-  const initializedOracleFixture = async () => {
-=======
   const oracleFixture = async () => {
-    
->>>>>>> 74f28a7c
     const { time } = await timeFixture();
     const { fixedAndVariableMath } = await fixedAndVariableMathFixture(time);
     const { token } = await mockERC20Fixture();
     const { aaveLendingPool } = await mockAaveLendingPoolFixture();
-<<<<<<< HEAD
-    console.log(
-      "Test TS: Aave lending pool address is: ",
-      aaveLendingPool.address
-    );
-    await aaveLendingPool.setReserveNormalizedIncome(
-      token.address,
-      toBn("1.0")
-    );
-    console.log(
-      "Test TS: Aave normalized income is: ",
-      await aaveLendingPool.getReserveNormalizedIncome(token.address)
-    );
-    const { testRateOracle } = await rateOracleFixture(
-      fixedAndVariableMath.address,
-      time.address,
-      token.address,
-      aaveLendingPool.address
-    );
-=======
+
     console.log("Test TS: Aave lending pool address is: ", aaveLendingPool.address);
     await aaveLendingPool.setReserveNormalizedIncome(token.address, toBn("1.0"));
     console.log("Test TS: Aave normalized income is: ", await aaveLendingPool.getReserveNormalizedIncome(token.address));
@@ -73,7 +37,6 @@
     return testRateOracle;
 
   }
->>>>>>> 74f28a7c
 
   const initializedOracleFixture = async () => {
     const testRateOracle = await oracleFixture();
@@ -83,17 +46,11 @@
     });
 
     return testRateOracle;
-<<<<<<< HEAD
-  };
-
-  describe("#initialize", () => {
-=======
   }
 
   
 
   describe('#initialize', () => {
->>>>>>> 74f28a7c
     let testRateOracle: TestRateOracle;
     beforeEach("deploy and initialize test oracle", async () => {
       testRateOracle = await loadFixture(initializedOracleFixture);
@@ -166,12 +123,6 @@
       console.log(currentTimestamp);
       console.log(rateTimestamp);
       expect(rateValue).to.eq(toBn("1.0"));
-<<<<<<< HEAD
-      expect(rateTimestamp).to.eq(toBn((currentTimestamp + 1).toString()));
-    });
-  });
-});
-=======
       expect(rateTimestamp).to.eq(toBn((currentTimestamp+1).toString()));
     })
 
@@ -223,9 +174,3 @@
 
 })
 
-
-
-
-
-
->>>>>>> 74f28a7c
