// hybrid of uniswap + new
import { BigNumber } from "ethers";
import { ethers, waffle } from "hardhat";
import { expect } from "chai";
import { PositionTest } from "../../typechain/PositionTest";
import { toBn } from "../helpers/toBn";

const { loadFixture } = waffle;

interface PostitionTestFixture {
  positionTest: PositionTest;
}

describe("Position", () => {
  async function fixture(): Promise<PostitionTestFixture> {
    const positionTestFactory = await ethers.getContractFactory("PositionTest");
    const positionTest = (await positionTestFactory.deploy()) as PositionTest;
    return { positionTest };
  }

  describe("#updateLiquidity", () => {
    it("reverts if liquidity delta is zero", async () => {
      const { positionTest } = await loadFixture(fixture);
      const positionLiquidity = await positionTest.position();
      expect(positionLiquidity._liquidity).to.eq(0);
      return expect(positionTest.updateLiquidity(0)).to.be.revertedWith("NP");
    });

    it("correctly updates the liqudity of a position", async () => {
      const { positionTest } = await loadFixture(fixture);
      await positionTest.updateLiquidity(100);
      await positionTest.updateLiquidity(0);
      await positionTest.updateLiquidity(-10);
      const positionLiquidityUpdated = await positionTest.position();
      expect(positionLiquidityUpdated[0]).to.eq(90);
    });
  });

  describe("#updateMargin", () => {
    it("correctly updates the margin of a position", async () => {
      const { positionTest } = await loadFixture(fixture);
      await positionTest.updateMargin(toBn("10"));
      await positionTest.updateMargin(toBn("-1"));
      const positionMarginUpdated = await positionTest.position();
      expect(positionMarginUpdated[1]).to.eq(toBn("9"));
    });
  });

  describe("#updateBalances", () => {
    it("correctly updates the variable and fixed token balances of a position", async () => {
      const { positionTest } = await loadFixture(fixture);
      await positionTest.updateBalances(toBn("1000"), toBn("-2000"));
      await positionTest.updateBalances(toBn("2000"), toBn("-3000"));
      const positionBalancesUpdated = await positionTest.position();
      expect(positionBalancesUpdated[4]).to.eq(toBn("3000"));
      expect(positionBalancesUpdated[5]).to.eq(toBn("-5000"));
    });
  });

  describe("#updateFixedAndVariableTokenGrowthInside", () => {
    it("check the inside last balances are correctly updated", async () => {
      const { positionTest } = await loadFixture(fixture);
      await positionTest.updateLiquidity(100);
      await positionTest.updateFixedAndVariableTokenGrowthInside(
        toBn("20"),
        toBn("-30")
      );

      const positionUpdated = await positionTest.position();

      expect(positionUpdated.fixedTokenGrowthInsideLastX128).to.eq(toBn(20));
      expect(positionUpdated.variableTokenGrowthInsideLastX128).to.eq(
        toBn(-30)
      );
    });
  });

  describe("#feeGrowthInside", () => {
    it("check feeGrowthInsideLast correctly updated", async () => {
      const { positionTest } = await loadFixture(fixture);
      await positionTest.updateFeeGrowthInside(toBn("21"));
      const positionUpdated = await positionTest.position();
      expect(positionUpdated.feeGrowthInsideLastX128).to.eq(toBn("21"));
    });
  });

  describe("#calculateFixedAndVariableDelta", () => {
    it("check fixed and variable deltas are correctly calculated", async () => {
      const { positionTest } = await loadFixture(fixture);
      await positionTest.updateLiquidity(10);
      const updatedPosition = await positionTest.position();

      expect(updatedPosition._liquidity).to.eq(10);

      const Q128 = BigNumber.from(2).pow(128)
      const Q128Negative = Q128.mul(BigNumber.from(-1))

      console.log(Q128); // 1 in Q128
      console.log(Q128Negative); // -1 in Q128

      const result = await positionTest.calculateFixedAndVariableDelta(
        Q128,
        Q128Negative
      );
<<<<<<< HEAD

      expect(result[0], "2").to.eq(expectedResult[0]);
      expect(result[1], "3").to.eq(expectedResult[1]);
=======
      
      expect(result[0]).to.eq(10);
      expect(result[1]).to.eq(-10);
      
>>>>>>> eb635bc5
    });
  });

  describe("#calculateFeeDelta", () => {

    it("check fee delta correctly calculated", async () => {
      const { positionTest } = await loadFixture(fixture);
      await positionTest.updateLiquidity(10);
      const updatedPosition = await positionTest.position();

      expect(updatedPosition._liquidity).to.eq(10);

      const Q128 = BigNumber.from(2).pow(128)

      const result = await positionTest.calculateFeeDelta(
        Q128
      );
      
      expect(result).to.eq(10);
      
    });

  });
});<|MERGE_RESOLUTION|>--- conflicted
+++ resolved
@@ -102,16 +102,10 @@
         Q128,
         Q128Negative
       );
-<<<<<<< HEAD
-
-      expect(result[0], "2").to.eq(expectedResult[0]);
-      expect(result[1], "3").to.eq(expectedResult[1]);
-=======
       
       expect(result[0]).to.eq(10);
       expect(result[1]).to.eq(-10);
       
->>>>>>> eb635bc5
     });
   });
 
