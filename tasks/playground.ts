import { task, types } from "hardhat/config";
<<<<<<< HEAD
import { MarginEngine, Periphery, VAMM } from "../typechain";
=======
import { IERC20Minimal, MarginEngine, Periphery, VAMM } from "../typechain";
>>>>>>> 689cbcbd
import { BigNumber, ethers } from "ethers";
import "@nomiclabs/hardhat-ethers";
import { SignerWithAddress } from "@nomiclabs/hardhat-ethers/signers";
import positionsJson from "../playground/positions-ALL.json";
import { poolConfigs } from "../deployConfig/poolConfig";
<<<<<<< HEAD
import { HardhatRuntimeEnvironment } from "hardhat/types";
=======
import * as poolAddresses from "../pool-addresses/mainnet.json";
>>>>>>> 689cbcbd

const vammImplementation = "0x7380Df8AbB0c44617C2a64Bf2D7D92caA852F03f";

// rocket
// eslint-disable-next-line no-unused-vars
const rocketPoolRateOracle = "0x41EcaAC9061F6BABf2D42068F8F8dAF3BA9644FF";
// eslint-disable-next-line no-unused-vars
const rocketMarginEngine = "0xb1125ba5878cf3a843be686c6c2486306f03e301";

// lido
// eslint-disable-next-line no-unused-vars
const lidoRateOracle = "0xA667502bF7f5dA45c7b6a70dA7f0595E6Cf342D8";
// eslint-disable-next-line no-unused-vars
const lidoMarginEngine = "0x21f9151d6e06f834751b614c2ff40fc28811b235";

task("rateOracleSwap", "Swap Rate Oracle").setAction(async (_, hre) => {
  if (!(hre.network.name === "localhost")) {
    throw new Error("Only localhost");
  }

  const addSigner = async (address: string): Promise<SignerWithAddress> => {
    await hre.network.provider.request({
      method: "hardhat_impersonateAccount",
      params: [address],
    });
    await hre.network.provider.send("hardhat_setBalance", [
      address,
      "0x1000000000000000000",
    ]);
    return await hre.ethers.getSigner(address);
  };

  const removeSigner = async (address: string) => {
    await hre.network.provider.request({
      method: "hardhat_stopImpersonatingAccount",
      params: [address],
    });
  };

  const withSigner = async (
    address: string,
    f: (_: SignerWithAddress) => Promise<void>
  ) => {
    const signer = await addSigner(address);
    await f(signer);
    await removeSigner(address);
  };

  const marginEngineAddress = rocketMarginEngine;
  const rateOracleAddress = rocketPoolRateOracle;

  const marginEngine = (await hre.ethers.getContractAt(
    "MarginEngine",
    marginEngineAddress
  )) as MarginEngine;

  {
    const lookBackWindowAPY = await marginEngine.lookbackWindowInSeconds();
    const historicalAPY = await marginEngine.getHistoricalApyReadOnly();
    console.log(
      `lookBackWindowAPY: ${lookBackWindowAPY.toString()}, APY: ${ethers.utils.parseEther(
        historicalAPY.toString()
      )}`
    );
  }

  await withSigner(await marginEngine.owner(), async (s) => {
    const vammAddress = await marginEngine.vamm();
    const vamm = (await hre.ethers.getContractAt("VAMM", vammAddress)) as VAMM;
    console.log("upgrading vamm...");
    await vamm.connect(s).upgradeTo(vammImplementation);
    console.log("setting new rate oracle in margin engine...");
    await marginEngine.connect(s).setRateOracle(rateOracleAddress);
    console.log("setting new rate oracle in vamm...");
    await vamm.connect(s).refreshRateOracle();

    console.log("setting new lookback window in margin engine...");

    // const lookBackWindowAPY = await marginEngine.lookbackWindowInSeconds();
    await marginEngine
      .connect(s)
      .setLookbackWindowInSeconds(BigNumber.from(36 * 86400));
  });

  {
    const lookBackWindowAPY = await marginEngine.lookbackWindowInSeconds();
    const historicalAPY = await marginEngine.getHistoricalApyReadOnly();
    console.log(
      `lookBackWindowAPY: ${lookBackWindowAPY.toString()}, APY: ${ethers.utils.parseEther(
        historicalAPY.toString()
      )}`
    );
  }
});

task("marginEngineUpgrade", "Upgrade margin engine implementation")
  .addParam("pools")
  .setAction(async (taskArgs, hre) => {
    if (!(hre.network.name === "localhost")) {
      throw new Error("Only localhost");
    }

    const addSigner = async (address: string): Promise<SignerWithAddress> => {
      await hre.network.provider.request({
        method: "hardhat_impersonateAccount",
        params: [address],
      });
      await hre.network.provider.send("hardhat_setBalance", [
        address,
        "0x1000000000000000000",
      ]);
      return await hre.ethers.getSigner(address);
    };

    const removeSigner = async (address: string) => {
      await hre.network.provider.request({
        method: "hardhat_stopImpersonatingAccount",
        params: [address],
      });
    };

    const withSigner = async (
      address: string,
      f: (_: SignerWithAddress) => Promise<void>
    ) => {
      const signer = await addSigner(address);
      await f(signer);
      await removeSigner(address);
    };

    const marginEngineImplementation =
      "0x2457D958DBEBaCc9daA41B47592faCA5845f8Fc3";

    const pools = taskArgs.pools.split(",");

    for (const poolName of pools) {
      console.log(poolName);
      const tmp = poolAddresses[poolName as keyof typeof poolAddresses];
      console.log("tmp:", tmp);

      const marginEngine = (await hre.ethers.getContractAt(
        "MarginEngine",
        tmp.marginEngine
      )) as MarginEngine;

      await withSigner(await marginEngine.owner(), async (s) => {
        await marginEngine.connect(s).upgradeTo(marginEngineImplementation);
      });
    }
  });

task("mcParametersSwap", "Change margin calculator parameters").setAction(
  async (_, hre) => {
    const addSigner = async (address: string): Promise<SignerWithAddress> => {
      if (!(hre.network.name === "localhost")) {
        throw new Error("Only localhost");
      }
      await hre.network.provider.request({
        method: "hardhat_impersonateAccount",
        params: [address],
      });
      await hre.network.provider.send("hardhat_setBalance", [
        address,
        "0x1000000000000000000",
      ]);
      return await hre.ethers.getSigner(address);
    };

    const removeSigner = async (address: string) => {
      await hre.network.provider.request({
        method: "hardhat_stopImpersonatingAccount",
        params: [address],
      });
    };

    const withSigner = async (
      address: string,
      f: (_: SignerWithAddress) => Promise<void>
    ) => {
      const signer = await addSigner(address);
      await f(signer);
      await removeSigner(address);
    };

    const marginEngineAddress = lidoMarginEngine;
    const mcParams = poolConfigs.new_stETH;

    const marginEngine = (await hre.ethers.getContractAt(
      "MarginEngine",
      marginEngineAddress
    )) as MarginEngine;

    await withSigner(await marginEngine.owner(), async (s) => {
      await marginEngine
        .connect(s)
        .setMarginCalculatorParameters(mcParams.marginCalculatorParams);
    });
  }
);

task("quickUpgrade", "Upgrades contract").setAction(async (taskArgs, hre) => {
  const _ERC1967_IMPLEMENTATION_SLOT =
    "0x360894a13ba1a3210667c828492db98dca3e2076cc3735a920a3ca505d382bbc";

  async function getImplementationAddress(
    hre: HardhatRuntimeEnvironment,
    proxyAddress: string
  ) {
    const implHex = await hre.ethers.provider.getStorageAt(
      proxyAddress,
      _ERC1967_IMPLEMENTATION_SLOT
    );

    return ethers.utils.getAddress(hre.ethers.utils.hexStripZeros(implHex));
  }

  async function impersonateAccount(
    hre: HardhatRuntimeEnvironment,
    acctAddress: string
  ) {
    await hre.network.provider.request({
      method: "hardhat_impersonateAccount",
      params: [acctAddress],
    });
    // It might be a multisig contract, in which case we also need to pretend it has money for gas
    await hre.ethers.provider.send("hardhat_setBalance", [
      acctAddress,
      "0x10000000000000000000",
    ]);
  }

  async function getSigner(
    hre: HardhatRuntimeEnvironment,
    acctAddress: string
  ) {
    if (hre.network.name === "hardhat" || hre.network.name === "localhost") {
      // We can impersonate the account
      await impersonateAccount(hre, acctAddress);
    }
    return await hre.ethers.getSigner(acctAddress);
  }

  const { multisig } = await hre.getNamedAccounts();
  const multisigSigner = await getSigner(hre, multisig);

  const info = {
    periphery: "0x07ceD903E6ad0278CC32bC83a3fC97112F763722",
    newPeripheryImplementation: "0x74ef2B06A1D2035C33244A4a263FF00B84504865",
  };

  const periphery = (await hre.ethers.getContractAt(
    "Periphery",
    info.periphery
  )) as Periphery;

  await periphery
    .connect(multisigSigner)
    .upgradeTo(info.newPeripheryImplementation);

  const newImplAddress = await getImplementationAddress(hre, info.periphery);
  console.log(
    `Periphery at ${info.periphery} has been upgraded from implementation ... to ${newImplAddress}`
  );
});

task("checkSettlements", "Check settlements")
  .addParam(
    "marginEngineAddress",
    "Queried Margin Engine",
    "0x0000000000000000000000000000000000000000",
    types.string
  )
  .setAction(async (taskArgs, hre) => {
    if (!(hre.network.name === "localhost")) {
      throw new Error("Only localhost");
    }

    const marginEngine = (await hre.ethers.getContractAt(
      "MarginEngine",
      taskArgs.marginEngineAddress
    )) as MarginEngine;

    const fs = require("fs");
    const file = `${taskArgs.marginEngineAddress}.csv`;

    const header = "owner,lower_tick,upper_tick,margin_settlement";

    fs.appendFileSync(file, header + "\n");
    console.log(header);

    // advance time by 180 days to reach maturity
    if (hre.network.name === "localhost") {
      await hre.network.provider.send("evm_increaseTime", [86400 * 180]);
      await hre.network.provider.send("evm_mine", []);
    }

    for (const key in positionsJson.positions) {
      const position = positionsJson.positions[key];

      if (position.marginEngine === taskArgs.marginEngineAddress) {
        await marginEngine.settlePosition(
          position.owner,
          position.tickLower,
          position.tickUpper
        );

        const positionInfo = await marginEngine.callStatic.getPosition(
          position.owner,
          position.tickLower,
          position.tickUpper
        );

        console.log(
          position.owner,
          position.tickLower,
          position.tickUpper,
          ethers.utils.formatEther(positionInfo.margin)
        );
        fs.appendFileSync(
          file,
          `${position.owner},${position.tickLower},${
            position.tickUpper
          },${ethers.utils.formatEther(positionInfo.margin)}\n`
        );
      }
    }
  });

task("compareGasOfUnbalancedTracking").setAction(async (_, hre) => {
  if (!(hre.network.name === "localhost")) {
    throw new Error("Only localhost");
  }

  const addSigner = async (address: string): Promise<SignerWithAddress> => {
    await hre.network.provider.request({
      method: "hardhat_impersonateAccount",
      params: [address],
    });
    await hre.network.provider.send("hardhat_setBalance", [
      address,
      "0x1000000000000000000",
    ]);
    return await hre.ethers.getSigner(address);
  };

  const removeSigner = async (address: string) => {
    await hre.network.provider.request({
      method: "hardhat_stopImpersonatingAccount",
      params: [address],
    });
  };

  const withSigner = async (
    address: string,
    f: (_: SignerWithAddress) => Promise<void>
  ) => {
    const signer = await addSigner(address);
    await f(signer);
    await removeSigner(address);
  };

  const marginEngineImplementation = (await hre.ethers.getContractOrNull(
    "MarginEngine"
  )) as MarginEngine;
  const vammImplementation = (await hre.ethers.getContractOrNull(
    "VAMM"
  )) as VAMM;

  if (!marginEngineImplementation || !vammImplementation) {
    throw new Error("No implementations deployed!");
  }

  const pools = ["aUSDC_v2"];

  for (const poolName of pools) {
    console.log(poolName);
    const tmp = poolAddresses[poolName as keyof typeof poolAddresses];
    console.log("tmp:", tmp);

    const marginEngine = (await hre.ethers.getContractAt(
      "MarginEngine",
      tmp.marginEngine
    )) as MarginEngine;

    const periphery = (await hre.ethers.getContractAt(
      "Periphery",
      "0x07ceD903E6ad0278CC32bC83a3fC97112F763722"
    )) as Periphery;

    const vammAddress = await marginEngine.vamm();

    const vamm = (await hre.ethers.getContractAt("VAMM", vammAddress)) as VAMM;

    await withSigner(await marginEngine.owner(), async (s) => {
      await marginEngine
        .connect(s)
        .upgradeTo(marginEngineImplementation.address);
      await vamm.connect(s).upgradeTo(vammImplementation.address);
    });

    const trader = "0xF8F6B70a36f4398f0853a311dC6699Aba8333Cc1";

    await withSigner(
      "0x0a59649758aa4d66e25f08dd01271e891fe52199",
      async (s) => {
        const usdc = (await hre.ethers.getContractAt(
          "IERC20Minimal",
          "0xa0b86991c6218b36c1d19d4a2e9eb0ce3606eb48"
        )) as IERC20Minimal;

        await usdc.connect(s).transfer(trader, "10000000000000");
      }
    );

    await withSigner(trader, async (s) => {
      const estimatedGas = await periphery.connect(s).estimateGas.swap({
        marginEngine: tmp.marginEngine,
        isFT: true,
        notional: "30000000000000",
        sqrtPriceLimitX96: "0",
        tickLower: -60,
        tickUpper: 60,
        marginDelta: "10000000000000",
      });

      console.log("estimated gas:", estimatedGas.toString());
    });
  }
});

module.exports = {};<|MERGE_RESOLUTION|>--- conflicted
+++ resolved
@@ -1,19 +1,12 @@
 import { task, types } from "hardhat/config";
-<<<<<<< HEAD
-import { MarginEngine, Periphery, VAMM } from "../typechain";
-=======
 import { IERC20Minimal, MarginEngine, Periphery, VAMM } from "../typechain";
->>>>>>> 689cbcbd
 import { BigNumber, ethers } from "ethers";
 import "@nomiclabs/hardhat-ethers";
 import { SignerWithAddress } from "@nomiclabs/hardhat-ethers/signers";
 import positionsJson from "../playground/positions-ALL.json";
 import { poolConfigs } from "../deployConfig/poolConfig";
-<<<<<<< HEAD
 import { HardhatRuntimeEnvironment } from "hardhat/types";
-=======
 import * as poolAddresses from "../pool-addresses/mainnet.json";
->>>>>>> 689cbcbd
 
 const vammImplementation = "0x7380Df8AbB0c44617C2a64Bf2D7D92caA852F03f";
 
